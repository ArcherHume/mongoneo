--- conflicted
+++ resolved
@@ -9,7 +9,6 @@
     - "3.4"
     - "pypy"
 env:
-<<<<<<< HEAD
   - PYMONGO=dev DJANGO=1.6.5
   - PYMONGO=dev DJANGO=1.5.8
   - PYMONGO=dev DJANGO=1.4.13
@@ -22,7 +21,7 @@
   - PYMONGO=2.7.1 DJANGO=1.6.5
   - PYMONGO=2.7.1 DJANGO=1.5.8
   - PYMONGO=2.7.1 DJANGO=1.4.13
-  
+
 matrix:
     fast_finish: true
     exclude:
@@ -50,17 +49,6 @@
           env: PYMONGO=2.6.3 DJANGO=1.4.13
         - python: "3.4"
           env: PYMONGO=2.7.1 DJANGO=1.4.13
-=======
-  - PYMONGO=dev DJANGO=1.6
-  - PYMONGO=dev DJANGO=1.5.8
-  - PYMONGO=2.5 DJANGO=1.6
-  - PYMONGO=2.5 DJANGO=1.5.5
-  - PYMONGO=2.5 DJANGO=1.4.10
-  - PYMONGO=3.2 DJANGO=1.6
-  - PYMONGO=3.2 DJANGO=1.5.5
-  - PYMONGO=3.3 DJANGO=1.6
-  - PYMONGO=3.3 DJANGO=1.5.5
->>>>>>> dd51589f
 install:
     - sudo apt-get install python-dev python3-dev libopenjpeg-dev zlib1g-dev libjpeg-turbo8-dev libtiff4-dev libjpeg8-dev libfreetype6-dev liblcms2-dev libwebp-dev tcl8.5-dev tk8.5-dev python-tk
     - if [[ $PYMONGO == 'dev' ]]; then pip install https://github.com/mongodb/mongo-python-driver/tarball/master; true; fi
@@ -77,4 +65,4 @@
 branches:
   only:
     - master
-    - "0.8"+    - "0.9"