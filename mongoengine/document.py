import re

import pymongo
from bson.dbref import DBRef
from pymongo.read_preferences import ReadPreference

from mongoengine import signals
from mongoengine.base import (
    BaseDict,
    BaseDocument,
    BaseList,
    DocumentMetaclass,
    EmbeddedDocumentList,
    TopLevelDocumentMetaclass,
    get_document,
)
from mongoengine.common import _import_class
from mongoengine.connection import (
    DEFAULT_CONNECTION_NAME,
    _get_session,
    get_db,
)
from mongoengine.context_managers import (
    set_write_concern,
    switch_collection,
    switch_db,
)
from mongoengine.errors import (
    InvalidDocumentError,
    InvalidQueryError,
    SaveConditionError,
)
from mongoengine.pymongo_support import list_collection_names
from mongoengine.queryset import (
    NotUniqueError,
    OperationError,
    QuerySet,
    transform,
)

__all__ = (
    "Document",
    "EmbeddedDocument",
    "DynamicDocument",
    "DynamicEmbeddedDocument",
    "OperationError",
    "InvalidCollectionError",
    "NotUniqueError",
    "MapReduceDocument",
)


def includes_cls(fields):
    """Helper function used for ensuring and comparing indexes."""
    first_field = None
    if len(fields):
        if isinstance(fields[0], str):
            first_field = fields[0]
        elif isinstance(fields[0], (list, tuple)) and len(fields[0]):
            first_field = fields[0][0]
    return first_field == "_cls"


class InvalidCollectionError(Exception):
    pass


class EmbeddedDocument(BaseDocument, metaclass=DocumentMetaclass):
    r"""A :class:`~mongoengine.Document` that isn't stored in its own
    collection.  :class:`~mongoengine.EmbeddedDocument`\ s should be used as
    fields on :class:`~mongoengine.Document`\ s through the
    :class:`~mongoengine.EmbeddedDocumentField` field type.

    A :class:`~mongoengine.EmbeddedDocument` subclass may be itself subclassed,
    to create a specialised version of the embedded document that will be
    stored in the same collection. To facilitate this behaviour a `_cls`
    field is added to documents (hidden though the MongoEngine interface).
    To enable this behaviour set :attr:`allow_inheritance` to ``True`` in the
    :attr:`meta` dictionary.
    """

    __slots__ = ("_instance",)

    # my_metaclass is defined so that metaclass can be queried in Python 2 & 3
    my_metaclass = DocumentMetaclass

    # A generic embedded document doesn't have any immutable properties
    # that describe it uniquely, hence it shouldn't be hashable. You can
    # define your own __hash__ method on a subclass if you need your
    # embedded documents to be hashable.
    __hash__ = None

    def __init__(self, *args, **kwargs):
        super().__init__(*args, **kwargs)
        self._instance = None
        self._changed_fields = []

    def __eq__(self, other):
        if isinstance(other, self.__class__):
            return self._data == other._data
        return False

    def __ne__(self, other):
        return not self.__eq__(other)

    def __getstate__(self):
        data = super().__getstate__()
        data["_instance"] = None
        return data

    def __setstate__(self, state):
        super().__setstate__(state)
        self._instance = state["_instance"]

    def to_mongo(self, *args, **kwargs):
        data = super().to_mongo(*args, **kwargs)

        # remove _id from the SON if it's in it and it's None
        if "_id" in data and data["_id"] is None:
            del data["_id"]

        return data


class Document(BaseDocument, metaclass=TopLevelDocumentMetaclass):
    """The base class used for defining the structure and properties of
    collections of documents stored in MongoDB. Inherit from this class, and
    add fields as class attributes to define a document's structure.
    Individual documents may then be created by making instances of the
    :class:`~mongoengine.Document` subclass.

    By default, the MongoDB collection used to store documents created using a
    :class:`~mongoengine.Document` subclass will be the name of the subclass
    converted to snake_case. A different collection may be specified by
    providing :attr:`collection` to the :attr:`meta` dictionary in the class
    definition.

    A :class:`~mongoengine.Document` subclass may be itself subclassed, to
    create a specialised version of the document that will be stored in the
    same collection. To facilitate this behaviour a `_cls`
    field is added to documents (hidden though the MongoEngine interface).
    To enable this behaviour set :attr:`allow_inheritance` to ``True`` in the
    :attr:`meta` dictionary.

    A :class:`~mongoengine.Document` may use a **Capped Collection** by
    specifying :attr:`max_documents` and :attr:`max_size` in the :attr:`meta`
    dictionary. :attr:`max_documents` is the maximum number of documents that
    is allowed to be stored in the collection, and :attr:`max_size` is the
    maximum size of the collection in bytes. :attr:`max_size` is rounded up
    to the next multiple of 256 by MongoDB internally and mongoengine before.
    Use also a multiple of 256 to avoid confusions.  If :attr:`max_size` is not
    specified and :attr:`max_documents` is, :attr:`max_size` defaults to
    10485760 bytes (10MB).

    Indexes may be created by specifying :attr:`indexes` in the :attr:`meta`
    dictionary. The value should be a list of field names or tuples of field
    names. Index direction may be specified by prefixing the field names with
    a **+** or **-** sign.

    Automatic index creation can be disabled by specifying
    :attr:`auto_create_index` in the :attr:`meta` dictionary. If this is set to
    False then indexes will not be created by MongoEngine.  This is useful in
    production systems where index creation is performed as part of a
    deployment system.

    By default, _cls will be added to the start of every index (that
    doesn't contain a list) if allow_inheritance is True. This can be
    disabled by either setting cls to False on the specific index or
    by setting index_cls to False on the meta dictionary for the document.

    By default, any extra attribute existing in stored data but not declared
    in your model will raise a :class:`~mongoengine.FieldDoesNotExist` error.
    This can be disabled by setting :attr:`strict` to ``False``
    in the :attr:`meta` dictionary.
    """

    # my_metaclass is defined so that metaclass can be queried in Python 2 & 3
    my_metaclass = TopLevelDocumentMetaclass

    __slots__ = ("__objects",)

    @property
    def pk(self):
        """Get the primary key."""
        if "id_field" not in self._meta:
            return None
        return getattr(self, self._meta["id_field"])

    @pk.setter
    def pk(self, value):
        """Set the primary key."""
        return setattr(self, self._meta["id_field"], value)

    def __hash__(self):
        """Return the hash based on the PK of this document. If it's new
        and doesn't have a PK yet, return the default object hash instead.
        """
        if self.pk is None:
            return super(BaseDocument, self).__hash__()

        return hash(self.pk)

    @classmethod
    def _get_db(cls):
        """Some Model using other db_alias"""
        return get_db(cls._meta.get("db_alias", DEFAULT_CONNECTION_NAME))

    @classmethod
    def _disconnect(cls):
        """Detach the Document class from the (cached) database collection"""
        cls._collection = None

    @classmethod
    def _get_collection(cls):
        """Return the PyMongo collection corresponding to this document.

        Upon first call, this method:
        1. Initializes a :class:`~pymongo.collection.Collection` corresponding
           to this document.
        2. Creates indexes defined in this document's :attr:`meta` dictionary.
           This happens only if `auto_create_index` is True.
        """
        if not hasattr(cls, "_collection") or cls._collection is None:
            # Get the collection, either capped or regular.
            if cls._meta.get("max_size") or cls._meta.get("max_documents"):
                cls._collection = cls._get_capped_collection()
            else:
                db = cls._get_db()
                collection_name = cls._get_collection_name()
                cls._collection = db[collection_name]

            # Ensure indexes on the collection unless auto_create_index was
            # set to False. Plus, there is no need to ensure indexes on slave.
            db = cls._get_db()
            if cls._meta.get("auto_create_index", True) and db.client.is_primary:
                cls.ensure_indexes()

        return cls._collection

    @classmethod
    def _get_capped_collection(cls):
        """Create a new or get an existing capped PyMongo collection."""
        db = cls._get_db()
        collection_name = cls._get_collection_name()

        # Get max document limit and max byte size from meta.
        max_size = cls._meta.get("max_size") or 10 * 2**20  # 10MB default
        max_documents = cls._meta.get("max_documents")

        # MongoDB will automatically raise the size to make it a multiple of
        # 256 bytes. We raise it here ourselves to be able to reliably compare
        # the options below.
        if max_size % 256:
            max_size = (max_size // 256 + 1) * 256

        # If the collection already exists and has different options
        # (i.e. isn't capped or has different max/size), raise an error.
        if collection_name in list_collection_names(
            db, include_system_collections=True
        ):
            collection = db[collection_name]
            options = collection.options()
            if options.get("max") != max_documents or options.get("size") != max_size:
                raise InvalidCollectionError(
                    'Cannot create collection "{}" as a capped '
                    "collection as it already exists".format(cls._collection)
                )

            return collection

        # Create a new capped collection.
        opts = {"capped": True, "size": max_size}
        if max_documents:
            opts["max"] = max_documents

        return db.create_collection(collection_name, session=_get_session(), **opts)

    def to_mongo(self, *args, **kwargs):
        data = super().to_mongo(*args, **kwargs)

        # If '_id' is None, try and set it from self._data. If that
        # doesn't exist either, remove '_id' from the SON completely.
        if data["_id"] is None:
            if self._data.get("id") is None:
                del data["_id"]
            else:
                data["_id"] = self._data["id"]

        return data

    def modify(self, query=None, **update):
        """Perform an atomic update of the document in the database and reload
        the document object using updated version.

        Returns True if the document has been updated or False if the document
        in the database doesn't match the query.

        .. note:: All unsaved changes that have been made to the document are
            rejected if the method returns True.

        :param query: the update will be performed only if the document in the
            database matches the query
        :param update: Django-style update keyword arguments
        """
        if query is None:
            query = {}

        if self.pk is None:
            raise InvalidDocumentError("The document does not have a primary key.")

        id_field = self._meta["id_field"]
        query = query.copy() if isinstance(query, dict) else query.to_query(self)

        if id_field not in query:
            query[id_field] = self.pk
        elif query[id_field] != self.pk:
            raise InvalidQueryError(
                "Invalid document modify query: it must modify only this document."
            )

        # Need to add shard key to query, or you get an error
        query.update(self._object_key)

        updated = self._qs(**query).modify(new=True, **update)
        if updated is None:
            return False

        for field in self._fields_ordered:
            setattr(self, field, self._reload(field, updated[field]))

        self._changed_fields = updated._changed_fields
        self._created = False

        return True

    def save(
        self,
        force_insert=False,
        validate=True,
        clean=True,
        write_concern=None,
        cascade=None,
        cascade_kwargs=None,
        _refs=None,
        save_condition=None,
        signal_kwargs=None,
        **kwargs,
    ):
        """Save the :class:`~mongoengine.Document` to the database. If the
        document already exists, it will be updated, otherwise it will be
        created. Returns the saved object instance.

        :param force_insert: only try to create a new document, don't allow
            updates of existing documents.
        :param validate: validates the document; set to ``False`` to skip.
        :param clean: call the document clean method, requires `validate` to be
            True.
        :param write_concern: Extra keyword arguments are passed down to
            :meth:`~pymongo.collection.Collection.save` OR
            :meth:`~pymongo.collection.Collection.insert`
            which will be used as options for the resultant
            ``getLastError`` command.  For example,
            ``save(..., write_concern={w: 2, fsync: True}, ...)`` will
            wait until at least two servers have recorded the write and
            will force an fsync on the primary server.
        :param cascade: Sets the flag for cascading saves.  You can set a
            default by setting "cascade" in the document __meta__
        :param cascade_kwargs: (optional) kwargs dictionary to be passed throw
            to cascading saves.  Implies ``cascade=True``.
        :param _refs: A list of processed references used in cascading saves
        :param save_condition: only perform save if matching record in db
            satisfies condition(s) (e.g. version number).
            Raises :class:`OperationError` if the conditions are not satisfied
        :param signal_kwargs: (optional) kwargs dictionary to be passed to
            the signal calls.

        .. versionchanged:: 0.5
            In existing documents it only saves changed fields using
            set / unset.  Saves are cascaded and any
            :class:`~bson.dbref.DBRef` objects that have changes are
            saved as well.
        .. versionchanged:: 0.6
            Added cascading saves
        .. versionchanged:: 0.8
            Cascade saves are optional and default to False.  If you want
            fine grain control then you can turn off using document
            meta['cascade'] = True.  Also you can pass different kwargs to
            the cascade save using cascade_kwargs which overwrites the
            existing kwargs with custom values.
        .. versionchanged:: 0.26
           save() no longer calls :meth:`~mongoengine.Document.ensure_indexes`
           unless ``meta['auto_create_index_on_save']`` is set to True.

        """
        signal_kwargs = signal_kwargs or {}

        if self._meta.get("abstract"):
            raise InvalidDocumentError("Cannot save an abstract document.")

        signals.pre_save.send(self.__class__, document=self, **signal_kwargs)

        if validate:
            self.validate(clean=clean)

        if write_concern is None:
            write_concern = {}

        doc_id = self.to_mongo(fields=[self._meta["id_field"]])
        created = "_id" not in doc_id or self._created or force_insert

        signals.pre_save_post_validation.send(
            self.__class__, document=self, created=created, **signal_kwargs
        )
        # it might be refreshed by the pre_save_post_validation hook, e.g., for etag generation
        doc = self.to_mongo()

        # Initialize the Document's underlying pymongo.Collection (+create indexes) if not already initialized
        # Important to do this here to avoid that the index creation gets wrapped in the try/except block below
        # and turned into mongoengine.OperationError
        if self._collection is None:
            _ = self._get_collection()
        elif self._meta.get("auto_create_index_on_save", False):
            # ensure_indexes is called as part of _get_collection so no need to re-call it again here
            self.ensure_indexes()

        try:
            # Save a new document or update an existing one
            if created:
                object_id = self._save_create(
                    doc=doc, force_insert=force_insert, write_concern=write_concern
                )
            else:
                object_id, created = self._save_update(
                    doc, save_condition, write_concern
                )

            if cascade is None:
                cascade = self._meta.get("cascade", False) or cascade_kwargs is not None

            if cascade:
                kwargs = {
                    "force_insert": force_insert,
                    "validate": validate,
                    "write_concern": write_concern,
                    "cascade": cascade,
                }
                if cascade_kwargs:  # Allow granular control over cascades
                    kwargs.update(cascade_kwargs)
                kwargs["_refs"] = _refs
                self.cascade_save(**kwargs)

        except pymongo.errors.DuplicateKeyError as err:
            message = "Tried to save duplicate unique keys (%s)"
            raise NotUniqueError(message % err)
        except pymongo.errors.OperationFailure as err:
            message = "Could not save document (%s)"
            if re.match("^E1100[01] duplicate key", str(err)):
                # E11000 - duplicate key error index
                # E11001 - duplicate key on update
                message = "Tried to save duplicate unique keys (%s)"
                raise NotUniqueError(message % err)
            raise OperationError(message % err)

        # Make sure we store the PK on this document now that it's saved
        id_field = self._meta["id_field"]
        if created or id_field not in self._meta.get("shard_key", []):
            self[id_field] = self._fields[id_field].to_python(object_id)

        signals.post_save.send(
            self.__class__, document=self, created=created, **signal_kwargs
        )

        self._clear_changed_fields()
        self._created = False

        return self

    def _save_create(self, doc, force_insert, write_concern):
        """Save a new document.

        Helper method, should only be used inside save().
        """
        collection = self._get_collection()
        with set_write_concern(collection, write_concern) as wc_collection:
            if force_insert:
                return wc_collection.insert_one(doc, session=_get_session()).inserted_id
            # insert_one will provoke UniqueError alongside save does not
            # therefore, it need to catch and call replace_one.
            if "_id" in doc:
                select_dict = {"_id": doc["_id"]}
                select_dict = self._integrate_shard_key(doc, select_dict)
                raw_object = wc_collection.find_one_and_replace(
                    select_dict, doc, session=_get_session()
                )
                if raw_object:
                    return doc["_id"]

            object_id = wc_collection.insert_one(
                doc, session=_get_session()
            ).inserted_id

        return object_id

    def _get_update_doc(self):
        """Return a dict containing all the $set and $unset operations
        that should be sent to MongoDB based on the changes made to this
        Document.
        """
        updates, removals = self._delta()

        update_doc = {}
        if updates:
            update_doc["$set"] = updates
        if removals:
            update_doc["$unset"] = removals

        return update_doc

    def _integrate_shard_key(self, doc, select_dict):
        """Integrates the collection's shard key to the `select_dict`, which will be used for the query.
        The value from the shard key is taken from the `doc` and finally the select_dict is returned.
        """

        # Need to add shard key to query, or you get an error
        shard_key = self._meta.get("shard_key", tuple())
        for k in shard_key:
            path = self._lookup_field(k.split("."))
            actual_key = [p.db_field for p in path]
            val = doc
            for ak in actual_key:
                val = val[ak]
            select_dict[".".join(actual_key)] = val

        return select_dict

    def _save_update(self, doc, save_condition, write_concern):
        """Update an existing document.

        Helper method, should only be used inside save().
        """
        collection = self._get_collection()
        object_id = doc["_id"]
        created = False

        select_dict = {}
        if save_condition is not None:
            select_dict = transform.query(self.__class__, **save_condition)

        select_dict["_id"] = object_id

        select_dict = self._integrate_shard_key(doc, select_dict)

        update_doc = self._get_update_doc()
        if update_doc:
            upsert = save_condition is None
            with set_write_concern(collection, write_concern) as wc_collection:
                last_error = wc_collection.update_one(
                    select_dict, update_doc, upsert=upsert, session=_get_session()
                ).raw_result
            if not upsert and last_error["n"] == 0:
                raise SaveConditionError(
                    "Race condition preventing document update detected"
                )
            if last_error is not None:
                updated_existing = last_error.get("updatedExisting")
                if updated_existing is False:
                    created = True
                    # !!! This is bad, means we accidentally created a new,
                    # potentially corrupted document. See
                    # https://github.com/MongoEngine/mongoengine/issues/564

        return object_id, created

    def cascade_save(self, **kwargs):
        """Recursively save any references and generic references on the
        document.
        """
        _refs = kwargs.get("_refs") or []

        ReferenceField = _import_class("ReferenceField")
        GenericReferenceField = _import_class("GenericReferenceField")

        for name, cls in self._fields.items():
            if not isinstance(cls, (ReferenceField, GenericReferenceField)):
                continue

            ref = self._data.get(name)
            if not ref or isinstance(ref, DBRef):
                continue

            if not getattr(ref, "_changed_fields", True):
                continue

            ref_id = f"{ref.__class__.__name__},{str(ref._data)}"
            if ref and ref_id not in _refs:
                _refs.append(ref_id)
                kwargs["_refs"] = _refs
                ref.save(**kwargs)
                ref._changed_fields = []

    @property
    def _qs(self):
        """Return the default queryset corresponding to this document."""
        if not hasattr(self, "__objects"):
            queryset_class = self._meta.get("queryset_class", QuerySet)
            self.__objects = queryset_class(self.__class__, self._get_collection())
        return self.__objects

    @property
    def _object_key(self):
        """Return a query dict that can be used to fetch this document.

        Most of the time the dict is a simple PK lookup, but in case of
        a sharded collection with a compound shard key, it can contain a more
        complex query.

        Note that the dict returned by this method uses MongoEngine field
        names instead of PyMongo field names (e.g. "pk" instead of "_id",
        "some__nested__field" instead of "some.nested.field", etc.).
        """
        select_dict = {"pk": self.pk}
        shard_key = self.__class__._meta.get("shard_key", tuple())
        for k in shard_key:
            val = self
            field_parts = k.split(".")
            for part in field_parts:
                val = getattr(val, part)
            select_dict["__".join(field_parts)] = val
        return select_dict

    def update(self, **kwargs):
        """Performs an update on the :class:`~mongoengine.Document`
        A convenience wrapper to :meth:`~mongoengine.QuerySet.update`.

        Raises :class:`OperationError` if called on an object that has not yet
        been saved.
        """
        if self.pk is None:
            if kwargs.get("upsert", False):
                query = self.to_mongo()
                if "_cls" in query:
                    del query["_cls"]
                return self._qs.filter(**query).update_one(**kwargs)
            else:
                raise OperationError("attempt to update a document not yet saved")

        # Need to add shard key to query, or you get an error
        return self._qs.filter(**self._object_key).update_one(**kwargs)

    def delete(self, signal_kwargs=None, **write_concern):
        """Delete the :class:`~mongoengine.Document` from the database. This
        will only take effect if the document has been previously saved.

        :param signal_kwargs: (optional) kwargs dictionary to be passed to
            the signal calls.
        :param write_concern: Extra keyword arguments are passed down which
            will be used as options for the resultant ``getLastError`` command.
            For example, ``save(..., w: 2, fsync: True)`` will
            wait until at least two servers have recorded the write and
            will force an fsync on the primary server.
        """
        signal_kwargs = signal_kwargs or {}
        signals.pre_delete.send(self.__class__, document=self, **signal_kwargs)

        # Delete FileFields separately
        FileField = _import_class("FileField")
        for name, field in self._fields.items():
            if isinstance(field, FileField):
                getattr(self, name).delete()

        try:
            self._qs.filter(**self._object_key).delete(
                write_concern=write_concern, _from_doc_delete=True
            )
        except pymongo.errors.OperationFailure as err:
            message = "Could not delete document (%s)" % err.args
            raise OperationError(message)
        signals.post_delete.send(self.__class__, document=self, **signal_kwargs)

    def switch_db(self, db_alias, keep_created=True):
        """
        Temporarily switch the database for a document instance.

        Only really useful for archiving off data and calling `save()`::

            user = User.objects.get(id=user_id)
            user.switch_db('archive-db')
            user.save()

        :param str db_alias: The database alias to use for saving the document

        :param bool keep_created: keep self._created value after switching db, else is reset to True


        .. seealso::
            Use :class:`~mongoengine.context_managers.switch_collection`
            if you need to read from another collection
        """
        with switch_db(self.__class__, db_alias) as cls:
            collection = cls._get_collection()
            db = cls._get_db()
        self._get_collection = lambda: collection
        self._get_db = lambda: db
        self._collection = collection
        self._created = True if not keep_created else self._created
        self.__objects = self._qs
        self.__objects._collection_obj = collection
        return self

    def switch_collection(self, collection_name, keep_created=True):
        """
        Temporarily switch the collection for a document instance.

        Only really useful for archiving off data and calling `save()`::

            user = User.objects.get(id=user_id)
            user.switch_collection('old-users')
            user.save()

        :param str collection_name: The database alias to use for saving the
            document

        :param bool keep_created: keep self._created value after switching collection, else is reset to True


        .. seealso::
            Use :class:`~mongoengine.context_managers.switch_db`
            if you need to read from another database
        """
        with switch_collection(self.__class__, collection_name) as cls:
            collection = cls._get_collection()
        self._get_collection = lambda: collection
        self._collection = collection
        self._created = True if not keep_created else self._created
        self.__objects = self._qs
        self.__objects._collection_obj = collection
        return self

    def select_related(self, max_depth=1):
        """Handles dereferencing of :class:`~bson.dbref.DBRef` objects to
        a maximum depth in order to cut down the number queries to mongodb.
        """
        DeReference = _import_class("DeReference")
        DeReference()([self], max_depth + 1)
        return self

    def reload(self, *fields, **kwargs):
        """Reloads all attributes from the database.

        :param fields: (optional) args list of fields to reload
        :param max_depth: (optional) depth of dereferencing to follow
        """
        max_depth = 1
        if fields and isinstance(fields[0], int):
            max_depth = fields[0]
            fields = fields[1:]
        elif "max_depth" in kwargs:
            max_depth = kwargs["max_depth"]

        if self.pk is None:
            raise self.DoesNotExist("Document does not exist")

        obj = (
            self._qs.read_preference(ReadPreference.PRIMARY)
            .filter(**self._object_key)
            .only(*fields)
            .limit(1)
            .select_related(max_depth=max_depth)
        )

        if obj:
            obj = obj[0]
        else:
            raise self.DoesNotExist("Document does not exist")
        for field in obj._data:
            if not fields or field in fields:
                try:
                    setattr(self, field, self._reload(field, obj[field]))
                except (KeyError, AttributeError):
                    try:
                        # If field is a special field, e.g. items is stored as _reserved_items,
                        # a KeyError is thrown. So try to retrieve the field from _data
                        setattr(self, field, self._reload(field, obj._data.get(field)))
                    except KeyError:
                        # If field is removed from the database while the object
                        # is in memory, a reload would cause a KeyError
                        # i.e. obj.update(unset__field=1) followed by obj.reload()
                        delattr(self, field)

        self._changed_fields = (
            list(set(self._changed_fields) - set(fields))
            if fields
            else obj._changed_fields
        )
        self._created = False
        return self

    def _reload(self, key, value):
        """Used by :meth:`~mongoengine.Document.reload` to ensure the
        correct instance is linked to self.
        """
        if isinstance(value, BaseDict):
            value = [(k, self._reload(k, v)) for k, v in value.items()]
            value = BaseDict(value, self, key)
        elif isinstance(value, EmbeddedDocumentList):
            value = [self._reload(key, v) for v in value]
            value = EmbeddedDocumentList(value, self, key)
        elif isinstance(value, BaseList):
            value = [self._reload(key, v) for v in value]
            value = BaseList(value, self, key)
        elif isinstance(value, (EmbeddedDocument, DynamicEmbeddedDocument)):
            value._instance = None
            value._changed_fields = []
        return value

    def to_dbref(self):
        """Returns an instance of :class:`~bson.dbref.DBRef` useful in
        `__raw__` queries."""
        if self.pk is None:
            msg = "Only saved documents can have a valid dbref"
            raise OperationError(msg)
        return DBRef(self.__class__._get_collection_name(), self.pk)

    @classmethod
    def register_delete_rule(cls, document_cls, field_name, rule):
        """This method registers the delete rules to apply when removing this
        object.
        """
        classes = [
            get_document(class_name)
            for class_name in cls._subclasses
            if class_name != cls.__name__
        ] + [cls]
        documents = [
            get_document(class_name)
            for class_name in document_cls._subclasses
            if class_name != document_cls.__name__
        ] + [document_cls]

        for klass in classes:
            for document_cls in documents:
                delete_rules = klass._meta.get("delete_rules") or {}
                delete_rules[(document_cls, field_name)] = rule
                klass._meta["delete_rules"] = delete_rules

    @classmethod
    def drop_collection(cls):
        """Drops the entire collection associated with this
        :class:`~mongoengine.Document` type from the database.

        Raises :class:`OperationError` if the document has no collection set
        (i.g. if it is `abstract`)
        """
        coll_name = cls._get_collection_name()
        if not coll_name:
            raise OperationError(
                "Document %s has no collection defined (is it abstract ?)" % cls
            )
        cls._collection = None
        db = cls._get_db()
        db.drop_collection(coll_name, session=_get_session())

    @classmethod
    def create_index(cls, keys, background=False, **kwargs):
        """Creates the given indexes if required.

        :param keys: a single index key or a list of index keys (to
            construct a multi-field index); keys may be prefixed with a **+**
            or a **-** to determine the index ordering
        :param background: Allows index creation in the background
        """
        index_spec = cls._build_index_spec(keys)
        index_spec = index_spec.copy()
        fields = index_spec.pop("fields")
        index_spec["background"] = background
        index_spec.update(kwargs)

        return cls._get_collection().create_index(
            fields, session=_get_session(), **index_spec
        )

    @classmethod
    def ensure_indexes(cls):
        """Checks the document meta data and ensures all the indexes exist.

        Global defaults can be set in the meta - see :doc:`guide/defining-documents`

        By default, this will get called automatically upon first interaction with the
        Document collection (query, save, etc) so unless you disabled `auto_create_index`, you
        shouldn't have to call this manually.

        This also gets called upon every call to Document.save if `auto_create_index_on_save` is set to True

        If called multiple times, MongoDB will not re-recreate indexes if they exist already

        .. note:: You can disable automatic index creation by setting
                  `auto_create_index` to False in the documents meta data
        """
        background = cls._meta.get("index_background", False)
        index_opts = cls._meta.get("index_opts") or {}
        index_cls = cls._meta.get("index_cls", True)

        collection = cls._get_collection()

        # determine if an index which we are creating includes
        # _cls as its first field; if so, we can avoid creating
        # an extra index on _cls, as mongodb will use the existing
        # index to service queries against _cls
        cls_indexed = False

        # Ensure document-defined indexes are created
        if cls._meta["index_specs"]:
            index_spec = cls._meta["index_specs"]
            for spec in index_spec:
                spec = spec.copy()
                fields = spec.pop("fields")
                cls_indexed = cls_indexed or includes_cls(fields)
                opts = index_opts.copy()
                opts.update(spec)

                # we shouldn't pass 'cls' to the collection.ensureIndex options
                # because of https://jira.mongodb.org/browse/SERVER-769
                if "cls" in opts:
                    del opts["cls"]

                collection.create_index(
                    fields, background=background, session=_get_session(), **opts
                )

        # If _cls is being used (for polymorphism), it needs an index,
        # only if another index doesn't begin with _cls
        if index_cls and not cls_indexed and cls._meta.get("allow_inheritance"):

            # we shouldn't pass 'cls' to the collection.ensureIndex options
            # because of https://jira.mongodb.org/browse/SERVER-769
            if "cls" in index_opts:
                del index_opts["cls"]

            collection.create_index(
                "_cls", background=background, session=_get_session(), **index_opts
            )

    @classmethod
    def list_indexes(cls):
        """Lists all indexes that should be created for the Document collection.
        It includes all the indexes from super- and sub-classes.

        Note that it will only return the indexes' fields, not the indexes' options
        """
        if cls._meta.get("abstract"):
            return []

        # get all the base classes, subclasses and siblings
        classes = []

        def get_classes(cls):
            if cls not in classes and isinstance(cls, TopLevelDocumentMetaclass):
                classes.append(cls)

            for base_cls in cls.__bases__:
                if (
                    isinstance(base_cls, TopLevelDocumentMetaclass)
                    and base_cls != Document
                    and not base_cls._meta.get("abstract")
                    and base_cls._get_collection().full_name
                    == cls._get_collection().full_name
                    and base_cls not in classes
                ):
                    classes.append(base_cls)
                    get_classes(base_cls)
            for subclass in cls.__subclasses__():
                if (
                    isinstance(base_cls, TopLevelDocumentMetaclass)
                    and subclass._get_collection().full_name
                    == cls._get_collection().full_name
                    and subclass not in classes
                ):
                    classes.append(subclass)
                    get_classes(subclass)

        get_classes(cls)

        # get the indexes spec for all the gathered classes
        def get_indexes_spec(cls):
            indexes = []

            if cls._meta["index_specs"]:
                index_spec = cls._meta["index_specs"]
                for spec in index_spec:
                    spec = spec.copy()
                    fields = spec.pop("fields")
                    indexes.append(fields)
            return indexes

        indexes = []
        for klass in classes:
            for index in get_indexes_spec(klass):
                if index not in indexes:
                    indexes.append(index)

        # finish up by appending { '_id': 1 } and { '_cls': 1 }, if needed
        if [("_id", 1)] not in indexes:
            indexes.append([("_id", 1)])
        if cls._meta.get("index_cls", True) and cls._meta.get("allow_inheritance"):
            indexes.append([("_cls", 1)])

        return indexes

    @classmethod
    def compare_indexes(cls):
        """Compares the indexes defined in MongoEngine with the ones
        existing in the database. Returns any missing/extra indexes.
        """

        required = cls.list_indexes()

        existing = []
<<<<<<< HEAD
        for info in (
            cls._get_collection().index_information(session=_get_session()).values()
        ):
=======
        collection = cls._get_collection()
        for info in collection.index_information().values():
>>>>>>> e006c25d
            if "_fts" in info["key"][0]:
                # Useful for text indexes (but not only)
                index_type = info["key"][0][1]
                text_index_fields = info.get("weights").keys()
                existing.append([(key, index_type) for key in text_index_fields])
            else:
                existing.append(info["key"])
        missing = [index for index in required if index not in existing]
        extra = [index for index in existing if index not in required]

        # if { _cls: 1 } is missing, make sure it's *really* necessary
        if [("_cls", 1)] in missing:
            cls_obsolete = False
            for index in existing:
                if includes_cls(index) and index not in extra:
                    cls_obsolete = True
                    break
            if cls_obsolete:
                missing.remove([("_cls", 1)])

        return {"missing": missing, "extra": extra}


class DynamicDocument(Document, metaclass=TopLevelDocumentMetaclass):
    """A Dynamic Document class allowing flexible, expandable and uncontrolled
    schemas.  As a :class:`~mongoengine.Document` subclass, acts in the same
    way as an ordinary document but has expanded style properties.  Any data
    passed or set against the :class:`~mongoengine.DynamicDocument` that is
    not a field is automatically converted into a
    :class:`~mongoengine.fields.DynamicField` and data can be attributed to that
    field.

    .. note::

        There is one caveat on Dynamic Documents: undeclared fields cannot start with `_`
    """

    # my_metaclass is defined so that metaclass can be queried in Python 2 & 3
    my_metaclass = TopLevelDocumentMetaclass

    _dynamic = True

    def __delattr__(self, *args, **kwargs):
        """Delete the attribute by setting to None and allowing _delta
        to unset it.
        """
        field_name = args[0]
        if field_name in self._dynamic_fields:
            setattr(self, field_name, None)
            self._dynamic_fields[field_name].null = False
        else:
            super().__delattr__(*args, **kwargs)


class DynamicEmbeddedDocument(EmbeddedDocument, metaclass=DocumentMetaclass):
    """A Dynamic Embedded Document class allowing flexible, expandable and
    uncontrolled schemas. See :class:`~mongoengine.DynamicDocument` for more
    information about dynamic documents.
    """

    # my_metaclass is defined so that metaclass can be queried in Python 2 & 3
    my_metaclass = DocumentMetaclass

    _dynamic = True

    def __delattr__(self, *args, **kwargs):
        """Delete the attribute by setting to None and allowing _delta
        to unset it.
        """
        field_name = args[0]
        if field_name in self._fields:
            default = self._fields[field_name].default
            if callable(default):
                default = default()
            setattr(self, field_name, default)
        else:
            setattr(self, field_name, None)


class MapReduceDocument:
    """A document returned from a map/reduce query.

    :param collection: An instance of :class:`~pymongo.Collection`
    :param key: Document/result key, often an instance of
                :class:`~bson.objectid.ObjectId`. If supplied as
                an ``ObjectId`` found in the given ``collection``,
                the object can be accessed via the ``object`` property.
    :param value: The result(s) for this key.
    """

    def __init__(self, document, collection, key, value):
        self._document = document
        self._collection = collection
        self.key = key
        self.value = value

    @property
    def object(self):
        """Lazy-load the object referenced by ``self.key``. ``self.key``
        should be the ``primary_key``.
        """
        id_field = self._document()._meta["id_field"]
        id_field_type = type(id_field)

        if not isinstance(self.key, id_field_type):
            try:
                self.key = id_field_type(self.key)
            except Exception:
                raise Exception("Could not cast key as %s" % id_field_type.__name__)

        if not hasattr(self, "_key_object"):
            self._key_object = self._document.objects.with_id(self.key)
            return self._key_object
        return self._key_object<|MERGE_RESOLUTION|>--- conflicted
+++ resolved
@@ -1015,14 +1015,8 @@
         required = cls.list_indexes()
 
         existing = []
-<<<<<<< HEAD
-        for info in (
-            cls._get_collection().index_information(session=_get_session()).values()
-        ):
-=======
         collection = cls._get_collection()
-        for info in collection.index_information().values():
->>>>>>> e006c25d
+        for info in collection.index_information(session=_get_session()).values():
             if "_fts" in info["key"][0]:
                 # Useful for text indexes (but not only)
                 index_type = info["key"][0][1]
