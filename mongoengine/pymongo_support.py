"""
Helper functions, constants, and types to aid with PyMongo support.
"""
import pymongo
from bson import binary, json_util
from pymongo.errors import OperationFailure

<<<<<<< HEAD
from mongoengine.connection import _get_session

_PYMONGO_37 = (3, 7)

=======
>>>>>>> 3160a80a
PYMONGO_VERSION = tuple(pymongo.version_tuple[:2])

if PYMONGO_VERSION >= (4,):
    LEGACY_JSON_OPTIONS = json_util.LEGACY_JSON_OPTIONS.with_options(
        uuid_representation=binary.UuidRepresentation.PYTHON_LEGACY,
    )
else:
    LEGACY_JSON_OPTIONS = json_util.DEFAULT_JSON_OPTIONS


def count_documents(
    collection, filter, skip=None, limit=None, hint=None, collation=None
):
    """Pymongo>3.7 deprecates count in favour of count_documents"""
    if limit == 0:
        return 0  # Pymongo raises an OperationFailure if called with limit=0

    kwargs = {}
    if skip is not None:
        kwargs["skip"] = skip
    if limit is not None:
        kwargs["limit"] = limit
    if hint not in (-1, None):
        kwargs["hint"] = hint
    if collation is not None:
        kwargs["collation"] = collation

    # count_documents appeared in pymongo 3.7
    if PYMONGO_VERSION >= (3, 7):
        try:
<<<<<<< HEAD
            return collection.count_documents(
                filter=filter, session=_get_session(), **kwargs
            )
        except OperationFailure:
=======
            return collection.count_documents(filter=filter, **kwargs)
        except OperationFailure as err:
            if PYMONGO_VERSION >= (4,):
                raise

>>>>>>> 3160a80a
            # OperationFailure - accounts for some operators that used to work
            # with .count but are no longer working with count_documents (i.e $geoNear, $near, and $nearSphere)
            # fallback to deprecated Cursor.count
            # Keeping this should be reevaluated the day pymongo removes .count entirely
            message = str(err)
            if not (
                "not allowed in this context" in message
                and (
                    "$where" in message
                    or "$geoNear" in message
                    or "$near" in message
                    or "$nearSphere" in message
                )
            ):
                raise

    cursor = collection.find(filter)
    for option, option_value in kwargs.items():
        cursor_method = getattr(cursor, option)
        cursor = cursor_method(option_value)
    with_limit_and_skip = "skip" in kwargs or "limit" in kwargs
    return cursor.count(with_limit_and_skip=with_limit_and_skip)


def list_collection_names(db, include_system_collections=False):
    """Pymongo>3.7 deprecates collection_names in favour of list_collection_names"""
<<<<<<< HEAD
    if IS_PYMONGO_GTE_37:
        collections = db.list_collection_names(session=_get_session())
=======
    if PYMONGO_VERSION >= (3, 7):
        collections = db.list_collection_names()
>>>>>>> 3160a80a
    else:
        collections = db.collection_names()

    if not include_system_collections:
        collections = [c for c in collections if not c.startswith("system.")]

    return collections<|MERGE_RESOLUTION|>--- conflicted
+++ resolved
@@ -5,13 +5,8 @@
 from bson import binary, json_util
 from pymongo.errors import OperationFailure
 
-<<<<<<< HEAD
-from mongoengine.connection import _get_session
+from mongoengine import connection
 
-_PYMONGO_37 = (3, 7)
-
-=======
->>>>>>> 3160a80a
 PYMONGO_VERSION = tuple(pymongo.version_tuple[:2])
 
 if PYMONGO_VERSION >= (4,):
@@ -42,18 +37,13 @@
     # count_documents appeared in pymongo 3.7
     if PYMONGO_VERSION >= (3, 7):
         try:
-<<<<<<< HEAD
             return collection.count_documents(
-                filter=filter, session=_get_session(), **kwargs
+                filter=filter, session=connection._get_session(), **kwargs
             )
-        except OperationFailure:
-=======
-            return collection.count_documents(filter=filter, **kwargs)
         except OperationFailure as err:
             if PYMONGO_VERSION >= (4,):
                 raise
 
->>>>>>> 3160a80a
             # OperationFailure - accounts for some operators that used to work
             # with .count but are no longer working with count_documents (i.e $geoNear, $near, and $nearSphere)
             # fallback to deprecated Cursor.count
@@ -80,13 +70,8 @@
 
 def list_collection_names(db, include_system_collections=False):
     """Pymongo>3.7 deprecates collection_names in favour of list_collection_names"""
-<<<<<<< HEAD
-    if IS_PYMONGO_GTE_37:
-        collections = db.list_collection_names(session=_get_session())
-=======
     if PYMONGO_VERSION >= (3, 7):
-        collections = db.list_collection_names()
->>>>>>> 3160a80a
+        collections = db.list_collection_names(session=connection._get_session())
     else:
         collections = db.collection_names()
 
