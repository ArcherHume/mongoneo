--- conflicted
+++ resolved
@@ -231,9 +231,5 @@
  * Lars Butler (https://github.com/larsbutler)
  * George Macon (https://github.com/gmacon)
  * Ashley Whetter (https://github.com/AWhetter)
-<<<<<<< HEAD
- * Steven Rossiter (https://github.com/BeardedSteve)
-=======
  * Paul-Armand Verhaegen (https://github.com/paularmand)
- 
->>>>>>> 6133f048
+ * Steven Rossiter (https://github.com/BeardedSteve)