# -*- coding: utf-8 -*-
import unittest
import pymongo
from datetime import datetime, timedelta

from mongoengine.queryset import (QuerySet, QuerySetManager,
                                  MultipleObjectsReturned, DoesNotExist,
                                  QueryFieldList)
from mongoengine import *
from mongoengine.tests import query_counter


class QuerySetTest(unittest.TestCase):

    def setUp(self):
        connect(db='mongoenginetest')

        class Person(Document):
            name = StringField()
            age = IntField()
        self.Person = Person

    def test_initialisation(self):
        """Ensure that a QuerySet is correctly initialised by QuerySetManager.
        """
        self.assertTrue(isinstance(self.Person.objects, QuerySet))
        self.assertEqual(self.Person.objects._collection.name,
                         self.Person._get_collection_name())
        self.assertTrue(isinstance(self.Person.objects._collection,
                                   pymongo.collection.Collection))

    def test_transform_query(self):
        """Ensure that the _transform_query function operates correctly.
        """
        self.assertEqual(QuerySet._transform_query(name='test', age=30),
                         {'name': 'test', 'age': 30})
        self.assertEqual(QuerySet._transform_query(age__lt=30),
                         {'age': {'$lt': 30}})
        self.assertEqual(QuerySet._transform_query(age__gt=20, age__lt=50),
                         {'age': {'$gt': 20, '$lt': 50}})
        self.assertEqual(QuerySet._transform_query(age=20, age__gt=50),
                         {'age': 20})
        self.assertEqual(QuerySet._transform_query(friend__age__gte=30),
                         {'friend.age': {'$gte': 30}})
        self.assertEqual(QuerySet._transform_query(name__exists=True),
                         {'name': {'$exists': True}})

    def test_find(self):
        """Ensure that a query returns a valid set of results.
        """
        person1 = self.Person(name="User A", age=20)
        person1.save()
        person2 = self.Person(name="User B", age=30)
        person2.save()

        # Find all people in the collection
        people = self.Person.objects
        self.assertEqual(len(people), 2)
        results = list(people)
        self.assertTrue(isinstance(results[0], self.Person))
        self.assertTrue(isinstance(results[0].id, (pymongo.objectid.ObjectId,
                                                   str, unicode)))
        self.assertEqual(results[0].name, "User A")
        self.assertEqual(results[0].age, 20)
        self.assertEqual(results[1].name, "User B")
        self.assertEqual(results[1].age, 30)

        # Use a query to filter the people found to just person1
        people = self.Person.objects(age=20)
        self.assertEqual(len(people), 1)
        person = people.next()
        self.assertEqual(person.name, "User A")
        self.assertEqual(person.age, 20)

        # Test limit
        people = list(self.Person.objects.limit(1))
        self.assertEqual(len(people), 1)
        self.assertEqual(people[0].name, 'User A')

        # Test skip
        people = list(self.Person.objects.skip(1))
        self.assertEqual(len(people), 1)
        self.assertEqual(people[0].name, 'User B')

        person3 = self.Person(name="User C", age=40)
        person3.save()

        # Test slice limit
        people = list(self.Person.objects[:2])
        self.assertEqual(len(people), 2)
        self.assertEqual(people[0].name, 'User A')
        self.assertEqual(people[1].name, 'User B')

        # Test slice skip
        people = list(self.Person.objects[1:])
        self.assertEqual(len(people), 2)
        self.assertEqual(people[0].name, 'User B')
        self.assertEqual(people[1].name, 'User C')

        # Test slice limit and skip
        people = list(self.Person.objects[1:2])
        self.assertEqual(len(people), 1)
        self.assertEqual(people[0].name, 'User B')

        people = list(self.Person.objects[1:1])
        self.assertEqual(len(people), 0)

        # Test slice out of range
        people = list(self.Person.objects[80000:80001])
        self.assertEqual(len(people), 0)

    def test_find_one(self):
        """Ensure that a query using find_one returns a valid result.
        """
        person1 = self.Person(name="User A", age=20)
        person1.save()
        person2 = self.Person(name="User B", age=30)
        person2.save()

        # Retrieve the first person from the database
        person = self.Person.objects.first()
        self.assertTrue(isinstance(person, self.Person))
        self.assertEqual(person.name, "User A")
        self.assertEqual(person.age, 20)

        # Use a query to filter the people found to just person2
        person = self.Person.objects(age=30).first()
        self.assertEqual(person.name, "User B")

        person = self.Person.objects(age__lt=30).first()
        self.assertEqual(person.name, "User A")

        # Use array syntax
        person = self.Person.objects[0]
        self.assertEqual(person.name, "User A")

        person = self.Person.objects[1]
        self.assertEqual(person.name, "User B")

        self.assertRaises(IndexError, self.Person.objects.__getitem__, 2)

        # Find a document using just the object id
        person = self.Person.objects.with_id(person1.id)
        self.assertEqual(person.name, "User A")

    def test_find_only_one(self):
        """Ensure that a query using ``get`` returns at most one result.
        """
        # Try retrieving when no objects exists
        self.assertRaises(DoesNotExist, self.Person.objects.get)
        self.assertRaises(self.Person.DoesNotExist, self.Person.objects.get)

        person1 = self.Person(name="User A", age=20)
        person1.save()
        person2 = self.Person(name="User B", age=30)
        person2.save()

        # Retrieve the first person from the database
        self.assertRaises(MultipleObjectsReturned, self.Person.objects.get)
        self.assertRaises(self.Person.MultipleObjectsReturned,
                          self.Person.objects.get)

        # Use a query to filter the people found to just person2
        person = self.Person.objects.get(age=30)
        self.assertEqual(person.name, "User B")

        person = self.Person.objects.get(age__lt=30)
        self.assertEqual(person.name, "User A")

    def test_find_array_position(self):
        """Ensure that query by array position works.
        """
        class Comment(EmbeddedDocument):
            name = StringField()

        class Post(EmbeddedDocument):
            comments = ListField(EmbeddedDocumentField(Comment))

        class Blog(Document):
            tags = ListField(StringField())
            posts = ListField(EmbeddedDocumentField(Post))

        Blog.drop_collection()

        Blog.objects.create(tags=['a', 'b'])
        self.assertEqual(len(Blog.objects(tags__0='a')), 1)
        self.assertEqual(len(Blog.objects(tags__0='b')), 0)
        self.assertEqual(len(Blog.objects(tags__1='a')), 0)
        self.assertEqual(len(Blog.objects(tags__1='b')), 1)

        Blog.drop_collection()

        comment1 = Comment(name='testa')
        comment2 = Comment(name='testb')
        post1 = Post(comments=[comment1, comment2])
        post2 = Post(comments=[comment2, comment2])
        blog1 = Blog.objects.create(posts=[post1, post2])
        blog2 = Blog.objects.create(posts=[post2, post1])

        blog = Blog.objects(posts__0__comments__0__name='testa').get()
        self.assertEqual(blog, blog1)

        query = Blog.objects(posts__1__comments__1__name='testb')
        self.assertEqual(len(query), 2)

        query = Blog.objects(posts__1__comments__1__name='testa')
        self.assertEqual(len(query), 0)

        query = Blog.objects(posts__0__comments__1__name='testa')
        self.assertEqual(len(query), 0)

        Blog.drop_collection()

    def test_update_write_options(self):
        """Test that passing write_options works"""

        self.Person.drop_collection()

        write_options = {"fsync": True}

        author, created = self.Person.objects.get_or_create(
                            name='Test User', write_options=write_options)
        author.save(write_options=write_options)

        self.Person.objects.update(set__name='Ross', write_options=write_options)

        author = self.Person.objects.first()
        self.assertEquals(author.name, 'Ross')

        self.Person.objects.update_one(set__name='Test User', write_options=write_options)
        author = self.Person.objects.first()
        self.assertEquals(author.name, 'Test User')

    def test_update_update_has_a_value(self):
        """Test to ensure that update is passed a value to update to"""
        self.Person.drop_collection()

        author = self.Person(name='Test User')
        author.save()

        def update_raises():
            self.Person.objects(pk=author.pk).update({})

        def update_one_raises():
            self.Person.objects(pk=author.pk).update_one({})

        self.assertRaises(OperationError, update_raises)
        self.assertRaises(OperationError, update_one_raises)

    def test_update_array_position(self):
        """Ensure that updating by array position works.

        Check update() and update_one() can take syntax like:
            set__posts__1__comments__1__name="testc"
        Check that it only works for ListFields.
        """
        class Comment(EmbeddedDocument):
            name = StringField()

        class Post(EmbeddedDocument):
            comments = ListField(EmbeddedDocumentField(Comment))

        class Blog(Document):
            tags = ListField(StringField())
            posts = ListField(EmbeddedDocumentField(Post))

        Blog.drop_collection()

        comment1 = Comment(name='testa')
        comment2 = Comment(name='testb')
        post1 = Post(comments=[comment1, comment2])
        post2 = Post(comments=[comment2, comment2])
        blog1 = Blog.objects.create(posts=[post1, post2])
        blog2 = Blog.objects.create(posts=[post2, post1])

        # Update all of the first comments of second posts of all blogs
        blog = Blog.objects().update(set__posts__1__comments__0__name="testc")
        testc_blogs = Blog.objects(posts__1__comments__0__name="testc")
        self.assertEqual(len(testc_blogs), 2)

        Blog.drop_collection()

        blog1 = Blog.objects.create(posts=[post1, post2])
        blog2 = Blog.objects.create(posts=[post2, post1])

        # Update only the first blog returned by the query
        blog = Blog.objects().update_one(
            set__posts__1__comments__1__name="testc")
        testc_blogs = Blog.objects(posts__1__comments__1__name="testc")
        self.assertEqual(len(testc_blogs), 1)

        # Check that using this indexing syntax on a non-list fails
        def non_list_indexing():
            Blog.objects().update(set__posts__1__comments__0__name__1="asdf")
        self.assertRaises(InvalidQueryError, non_list_indexing)

        Blog.drop_collection()

    def test_update_using_positional_operator(self):
        """Ensure that the list fields can be updated using the positional
        operator."""

        class Comment(EmbeddedDocument):
            by = StringField()
            votes = IntField()

        class BlogPost(Document):
            title = StringField()
            comments = ListField(EmbeddedDocumentField(Comment))

        BlogPost.drop_collection()

        c1 = Comment(by="joe", votes=3)
        c2 = Comment(by="jane", votes=7)

        BlogPost(title="ABC", comments=[c1, c2]).save()

        BlogPost.objects(comments__by="joe").update(inc__comments__S__votes=1)

        post = BlogPost.objects.first()
        self.assertEquals(post.comments[0].by, 'joe')
        self.assertEquals(post.comments[0].votes, 4)

        # Currently the $ operator only applies to the first matched item in
        # the query

        class Simple(Document):
            x = ListField()

        Simple.drop_collection()
        Simple(x=[1, 2, 3, 2]).save()
        Simple.objects(x=2).update(inc__x__S=1)

        simple = Simple.objects.first()
        self.assertEquals(simple.x, [1, 3, 3, 2])
        Simple.drop_collection()

        # You can set multiples
        Simple.drop_collection()
        Simple(x=[1, 2, 3, 4]).save()
        Simple(x=[2, 3, 4, 5]).save()
        Simple(x=[3, 4, 5, 6]).save()
        Simple(x=[4, 5, 6, 7]).save()
        Simple.objects(x=3).update(set__x__S=0)

        s = Simple.objects()
        self.assertEquals(s[0].x, [1, 2, 0, 4])
        self.assertEquals(s[1].x, [2, 0, 4, 5])
        self.assertEquals(s[2].x, [0, 4, 5, 6])
        self.assertEquals(s[3].x, [4, 5, 6, 7])

        # Using "$unset" with an expression like this "array.$" will result in
        # the array item becoming None, not being removed.
        Simple.drop_collection()
        Simple(x=[1, 2, 3, 4, 3, 2, 3, 4]).save()
        Simple.objects(x=3).update(unset__x__S=1)
        simple = Simple.objects.first()
        self.assertEquals(simple.x, [1, 2, None, 4, 3, 2, 3, 4])

        # Nested updates arent supported yet..
        def update_nested():
            Simple.drop_collection()
            Simple(x=[{'test': [1, 2, 3, 4]}]).save()
            Simple.objects(x__test=2).update(set__x__S__test__S=3)
            self.assertEquals(simple.x, [1, 2, 3, 4])

        self.assertRaises(OperationError, update_nested)
        Simple.drop_collection()

    def test_mapfield_update(self):
        """Ensure that the MapField can be updated."""
        class Member(EmbeddedDocument):
            gender = StringField()
            age = IntField()

        class Club(Document):
            members = MapField(EmbeddedDocumentField(Member))

        Club.drop_collection()

        club = Club()
        club.members['John'] = Member(gender="M", age=13)
        club.save()

        Club.objects().update(
            set__members={"John": Member(gender="F", age=14)})

        club = Club.objects().first()
        self.assertEqual(club.members['John'].gender, "F")
        self.assertEqual(club.members['John'].age, 14)

    def test_dictfield_update(self):
        """Ensure that the DictField can be updated."""
        class Club(Document):
            members = DictField()

        club = Club()
        club.members['John'] = dict(gender="M", age=13)
        club.save()

        Club.objects().update(
            set__members={"John": dict(gender="F", age=14)})

        club = Club.objects().first()
        self.assertEqual(club.members['John']['gender'], "F")
        self.assertEqual(club.members['John']['age'], 14)

    def test_get_or_create(self):
        """Ensure that ``get_or_create`` returns one result or creates a new
        document.
        """
        person1 = self.Person(name="User A", age=20)
        person1.save()
        person2 = self.Person(name="User B", age=30)
        person2.save()

        # Retrieve the first person from the database
        self.assertRaises(MultipleObjectsReturned,
                          self.Person.objects.get_or_create)
        self.assertRaises(self.Person.MultipleObjectsReturned,
                          self.Person.objects.get_or_create)

        # Use a query to filter the people found to just person2
        person, created = self.Person.objects.get_or_create(age=30)
        self.assertEqual(person.name, "User B")
        self.assertEqual(created, False)

        person, created = self.Person.objects.get_or_create(age__lt=30)
        self.assertEqual(person.name, "User A")
        self.assertEqual(created, False)

        # Try retrieving when no objects exists - new doc should be created
        kwargs = dict(age=50, defaults={'name': 'User C'})
        person, created = self.Person.objects.get_or_create(**kwargs)
        self.assertEqual(created, True)

        person = self.Person.objects.get(age=50)
        self.assertEqual(person.name, "User C")

    def test_bulk_insert(self):
        """Ensure that query by array position works.
        """

        class Comment(EmbeddedDocument):
            name = StringField()

        class Post(EmbeddedDocument):
            comments = ListField(EmbeddedDocumentField(Comment))

        class Blog(Document):
            title = StringField()
            tags = ListField(StringField())
            posts = ListField(EmbeddedDocumentField(Post))

        Blog.drop_collection()

        with query_counter() as q:
            self.assertEqual(q, 0)

            comment1 = Comment(name='testa')
            comment2 = Comment(name='testb')
            post1 = Post(comments=[comment1, comment2])
            post2 = Post(comments=[comment2, comment2])

            blogs = []
            for i in xrange(1, 100):
                blogs.append(Blog(title="post %s" % i, posts=[post1, post2]))

            Blog.objects.insert(blogs, load_bulk=False)
            self.assertEqual(q, 2) # 1 for the inital connection and 1 for the insert

            Blog.objects.insert(blogs)
            self.assertEqual(q, 4) # 1 for insert, and 1 for in bulk

        Blog.drop_collection()

        comment1 = Comment(name='testa')
        comment2 = Comment(name='testb')
        post1 = Post(comments=[comment1, comment2])
        post2 = Post(comments=[comment2, comment2])
        blog1 = Blog(title="code", posts=[post1, post2])
        blog2 = Blog(title="mongodb", posts=[post2, post1])
        blog1, blog2 = Blog.objects.insert([blog1, blog2])
        self.assertEqual(blog1.title, "code")
        self.assertEqual(blog2.title, "mongodb")

        self.assertEqual(Blog.objects.count(), 2)

        # test handles people trying to upsert
        def throw_operation_error():
            blogs = Blog.objects
            Blog.objects.insert(blogs)

        self.assertRaises(OperationError, throw_operation_error)

        # test handles other classes being inserted
        def throw_operation_error_wrong_doc():
            class Author(Document):
                pass
            Blog.objects.insert(Author())

        self.assertRaises(OperationError, throw_operation_error_wrong_doc)

        def throw_operation_error_not_a_document():
            Blog.objects.insert("HELLO WORLD")

        self.assertRaises(OperationError, throw_operation_error_not_a_document)

        Blog.drop_collection()

        blog1 = Blog(title="code", posts=[post1, post2])
        blog1 = Blog.objects.insert(blog1)
        self.assertEqual(blog1.title, "code")
        self.assertEqual(Blog.objects.count(), 1)

        Blog.drop_collection()
        blog1 = Blog(title="code", posts=[post1, post2])
        obj_id = Blog.objects.insert(blog1, load_bulk=False)
        self.assertEquals(obj_id.__class__.__name__, 'ObjectId')

    def test_slave_okay(self):
        """Ensures that a query can take slave_okay syntax
        """
        person1 = self.Person(name="User A", age=20)
        person1.save()
        person2 = self.Person(name="User B", age=30)
        person2.save()

        # Retrieve the first person from the database
        person = self.Person.objects.slave_okay(True).first()
        self.assertTrue(isinstance(person, self.Person))
        self.assertEqual(person.name, "User A")
        self.assertEqual(person.age, 20)

    def test_cursor_args(self):
        """Ensures the cursor args can be set as expected
        """
        p = self.Person.objects
        # Check default
        self.assertEqual(p._cursor_args,
                {'snapshot': False, 'slave_okay': False, 'timeout': True})

        p.snapshot(False).slave_okay(False).timeout(False)
        self.assertEqual(p._cursor_args,
                {'snapshot': False, 'slave_okay': False, 'timeout': False})

        p.snapshot(True).slave_okay(False).timeout(False)
        self.assertEqual(p._cursor_args,
                {'snapshot': True, 'slave_okay': False, 'timeout': False})

        p.snapshot(True).slave_okay(True).timeout(False)
        self.assertEqual(p._cursor_args,
                {'snapshot': True, 'slave_okay': True, 'timeout': False})

        p.snapshot(True).slave_okay(True).timeout(True)
        self.assertEqual(p._cursor_args,
                {'snapshot': True, 'slave_okay': True, 'timeout': True})

    def test_repeated_iteration(self):
        """Ensure that QuerySet rewinds itself one iteration finishes.
        """
        self.Person(name='Person 1').save()
        self.Person(name='Person 2').save()

        queryset = self.Person.objects
        people1 = [person for person in queryset]
        people2 = [person for person in queryset]

        self.assertEqual(people1, people2)

    def test_repr_iteration(self):
        """Ensure that QuerySet __repr__ can handle loops
        """
        self.Person(name='Person 1').save()
        self.Person(name='Person 2').save()

        queryset = self.Person.objects
        self.assertEquals('[<Person: Person object>, <Person: Person object>]', repr(queryset))
        for person in queryset:
            self.assertEquals('.. queryset mid-iteration ..', repr(queryset))


    def test_regex_query_shortcuts(self):
        """Ensure that contains, startswith, endswith, etc work.
        """
        person = self.Person(name='Guido van Rossum')
        person.save()

        # Test contains
        obj = self.Person.objects(name__contains='van').first()
        self.assertEqual(obj, person)
        obj = self.Person.objects(name__contains='Van').first()
        self.assertEqual(obj, None)
        obj = self.Person.objects(Q(name__contains='van')).first()
        self.assertEqual(obj, person)
        obj = self.Person.objects(Q(name__contains='Van')).first()
        self.assertEqual(obj, None)

        # Test icontains
        obj = self.Person.objects(name__icontains='Van').first()
        self.assertEqual(obj, person)
        obj = self.Person.objects(Q(name__icontains='Van')).first()
        self.assertEqual(obj, person)

        # Test startswith
        obj = self.Person.objects(name__startswith='Guido').first()
        self.assertEqual(obj, person)
        obj = self.Person.objects(name__startswith='guido').first()
        self.assertEqual(obj, None)
        obj = self.Person.objects(Q(name__startswith='Guido')).first()
        self.assertEqual(obj, person)
        obj = self.Person.objects(Q(name__startswith='guido')).first()
        self.assertEqual(obj, None)

        # Test istartswith
        obj = self.Person.objects(name__istartswith='guido').first()
        self.assertEqual(obj, person)
        obj = self.Person.objects(Q(name__istartswith='guido')).first()
        self.assertEqual(obj, person)

        # Test endswith
        obj = self.Person.objects(name__endswith='Rossum').first()
        self.assertEqual(obj, person)
        obj = self.Person.objects(name__endswith='rossuM').first()
        self.assertEqual(obj, None)
        obj = self.Person.objects(Q(name__endswith='Rossum')).first()
        self.assertEqual(obj, person)
        obj = self.Person.objects(Q(name__endswith='rossuM')).first()
        self.assertEqual(obj, None)

        # Test iendswith
        obj = self.Person.objects(name__iendswith='rossuM').first()
        self.assertEqual(obj, person)
        obj = self.Person.objects(Q(name__iendswith='rossuM')).first()
        self.assertEqual(obj, person)

        # Test exact
        obj = self.Person.objects(name__exact='Guido van Rossum').first()
        self.assertEqual(obj, person)
        obj = self.Person.objects(name__exact='Guido van rossum').first()
        self.assertEqual(obj, None)
        obj = self.Person.objects(name__exact='Guido van Rossu').first()
        self.assertEqual(obj, None)
        obj = self.Person.objects(Q(name__exact='Guido van Rossum')).first()
        self.assertEqual(obj, person)
        obj = self.Person.objects(Q(name__exact='Guido van rossum')).first()
        self.assertEqual(obj, None)
        obj = self.Person.objects(Q(name__exact='Guido van Rossu')).first()
        self.assertEqual(obj, None)

        # Test iexact
        obj = self.Person.objects(name__iexact='gUIDO VAN rOSSUM').first()
        self.assertEqual(obj, person)
        obj = self.Person.objects(name__iexact='gUIDO VAN rOSSU').first()
        self.assertEqual(obj, None)
        obj = self.Person.objects(Q(name__iexact='gUIDO VAN rOSSUM')).first()
        self.assertEqual(obj, person)
        obj = self.Person.objects(Q(name__iexact='gUIDO VAN rOSSU')).first()
        self.assertEqual(obj, None)

        # Test unsafe expressions
        person = self.Person(name='Guido van Rossum [.\'Geek\']')
        person.save()

        obj = self.Person.objects(Q(name__icontains='[.\'Geek')).first()
        self.assertEqual(obj, person)

    def test_not(self):
        """Ensure that the __not operator works as expected.
        """
        alice = self.Person(name='Alice', age=25)
        alice.save()

        obj = self.Person.objects(name__iexact='alice').first()
        self.assertEqual(obj, alice)

        obj = self.Person.objects(name__not__iexact='alice').first()
        self.assertEqual(obj, None)

    def test_filter_chaining(self):
        """Ensure filters can be chained together.
        """
        class BlogPost(Document):
            title = StringField()
            is_published = BooleanField()
            published_date = DateTimeField()

            @queryset_manager
            def published(doc_cls, queryset):
                return queryset(is_published=True)

        blog_post_1 = BlogPost(title="Blog Post #1",
                               is_published = True,
                               published_date=datetime(2010, 1, 5, 0, 0 ,0))
        blog_post_2 = BlogPost(title="Blog Post #2",
                               is_published = True,
                               published_date=datetime(2010, 1, 6, 0, 0 ,0))
        blog_post_3 = BlogPost(title="Blog Post #3",
                               is_published = True,
                               published_date=datetime(2010, 1, 7, 0, 0 ,0))

        blog_post_1.save()
        blog_post_2.save()
        blog_post_3.save()

        # find all published blog posts before 2010-01-07
        published_posts = BlogPost.published()
        published_posts = published_posts.filter(
            published_date__lt=datetime(2010, 1, 7, 0, 0 ,0))
        self.assertEqual(published_posts.count(), 2)

        BlogPost.drop_collection()

    def test_ordering(self):
        """Ensure default ordering is applied and can be overridden.
        """
        class BlogPost(Document):
            title = StringField()
            published_date = DateTimeField()

            meta = {
                'ordering': ['-published_date']
            }

        BlogPost.drop_collection()

        blog_post_1 = BlogPost(title="Blog Post #1",
                               published_date=datetime(2010, 1, 5, 0, 0 ,0))
        blog_post_2 = BlogPost(title="Blog Post #2",
                               published_date=datetime(2010, 1, 6, 0, 0 ,0))
        blog_post_3 = BlogPost(title="Blog Post #3",
                               published_date=datetime(2010, 1, 7, 0, 0 ,0))

        blog_post_1.save()
        blog_post_2.save()
        blog_post_3.save()

        # get the "first" BlogPost using default ordering
        # from BlogPost.meta.ordering
        latest_post = BlogPost.objects.first()
        self.assertEqual(latest_post.title, "Blog Post #3")

        # override default ordering, order BlogPosts by "published_date"
        first_post = BlogPost.objects.order_by("+published_date").first()
        self.assertEqual(first_post.title, "Blog Post #1")

        BlogPost.drop_collection()

    def test_only(self):
        """Ensure that QuerySet.only only returns the requested fields.
        """
        person = self.Person(name='test', age=25)
        person.save()

        obj = self.Person.objects.only('name').get()
        self.assertEqual(obj.name, person.name)
        self.assertEqual(obj.age, None)

        obj = self.Person.objects.only('age').get()
        self.assertEqual(obj.name, None)
        self.assertEqual(obj.age, person.age)

        obj = self.Person.objects.only('name', 'age').get()
        self.assertEqual(obj.name, person.name)
        self.assertEqual(obj.age, person.age)

        # Check polymorphism still works
        class Employee(self.Person):
            salary = IntField(db_field='wage')

        employee = Employee(name='test employee', age=40, salary=30000)
        employee.save()

        obj = self.Person.objects(id=employee.id).only('age').get()
        self.assertTrue(isinstance(obj, Employee))

        # Check field names are looked up properly
        obj = Employee.objects(id=employee.id).only('salary').get()
        self.assertEqual(obj.salary, employee.salary)
        self.assertEqual(obj.name, None)

    def test_only_with_subfields(self):
        class User(EmbeddedDocument):
            name = StringField()
            email = StringField()

        class Comment(EmbeddedDocument):
            title = StringField()
            text = StringField()

        class BlogPost(Document):
            content = StringField()
            author = EmbeddedDocumentField(User)
            comments = ListField(EmbeddedDocumentField(Comment))

        BlogPost.drop_collection()

        post = BlogPost(content='Had a good coffee today...')
        post.author = User(name='Test User')
        post.comments = [Comment(title='I aggree', text='Great post!'), Comment(title='Coffee', text='I hate coffee')]
        post.save()

        obj = BlogPost.objects.only('author.name',).get()
        self.assertEqual(obj.content, None)
        self.assertEqual(obj.author.email, None)
        self.assertEqual(obj.author.name, 'Test User')
        self.assertEqual(obj.comments, [])

        obj = BlogPost.objects.only('content', 'comments.title',).get()
        self.assertEqual(obj.content, 'Had a good coffee today...')
        self.assertEqual(obj.author, None)
        self.assertEqual(obj.comments[0].title, 'I aggree')
        self.assertEqual(obj.comments[1].title, 'Coffee')
        self.assertEqual(obj.comments[0].text, None)
        self.assertEqual(obj.comments[1].text, None)

        obj = BlogPost.objects.only('comments',).get()
        self.assertEqual(obj.content, None)
        self.assertEqual(obj.author, None)
        self.assertEqual(obj.comments[0].title, 'I aggree')
        self.assertEqual(obj.comments[1].title, 'Coffee')
        self.assertEqual(obj.comments[0].text, 'Great post!')
        self.assertEqual(obj.comments[1].text, 'I hate coffee')

        BlogPost.drop_collection()

    def test_exclude(self):
        class User(EmbeddedDocument):
            name = StringField()
            email = StringField()

        class Comment(EmbeddedDocument):
            title = StringField()
            text = StringField()

        class BlogPost(Document):
            content = StringField()
            author = EmbeddedDocumentField(User)
            comments = ListField(EmbeddedDocumentField(Comment))

        BlogPost.drop_collection()

        post = BlogPost(content='Had a good coffee today...')
        post.author = User(name='Test User')
        post.comments = [Comment(title='I aggree', text='Great post!'), Comment(title='Coffee', text='I hate coffee')]
        post.save()

        obj = BlogPost.objects.exclude('author', 'comments.text').get()
        self.assertEqual(obj.author, None)
        self.assertEqual(obj.content, 'Had a good coffee today...')
        self.assertEqual(obj.comments[0].title, 'I aggree')
        self.assertEqual(obj.comments[0].text, None)

        BlogPost.drop_collection()

    def test_exclude_only_combining(self):
        class Attachment(EmbeddedDocument):
            name = StringField()
            content = StringField()

        class Email(Document):
            sender = StringField()
            to = StringField()
            subject = StringField()
            body = StringField()
            content_type = StringField()
            attachments = ListField(EmbeddedDocumentField(Attachment))

        Email.drop_collection()
        email = Email(sender='me', to='you', subject='From Russia with Love', body='Hello!', content_type='text/plain')
        email.attachments = [
            Attachment(name='file1.doc', content='ABC'),
            Attachment(name='file2.doc', content='XYZ'),
        ]
        email.save()

        obj = Email.objects.exclude('content_type').exclude('body').get()
        self.assertEqual(obj.sender, 'me')
        self.assertEqual(obj.to, 'you')
        self.assertEqual(obj.subject, 'From Russia with Love')
        self.assertEqual(obj.body, None)
        self.assertEqual(obj.content_type, None)

        obj = Email.objects.only('sender', 'to').exclude('body', 'sender').get()
        self.assertEqual(obj.sender, None)
        self.assertEqual(obj.to, 'you')
        self.assertEqual(obj.subject, None)
        self.assertEqual(obj.body, None)
        self.assertEqual(obj.content_type, None)

        obj = Email.objects.exclude('attachments.content').exclude('body').only('to', 'attachments.name').get()
        self.assertEqual(obj.attachments[0].name, 'file1.doc')
        self.assertEqual(obj.attachments[0].content, None)
        self.assertEqual(obj.sender, None)
        self.assertEqual(obj.to, 'you')
        self.assertEqual(obj.subject, None)
        self.assertEqual(obj.body, None)
        self.assertEqual(obj.content_type, None)

        Email.drop_collection()

    def test_all_fields(self):

        class Email(Document):
            sender = StringField()
            to = StringField()
            subject = StringField()
            body = StringField()
            content_type = StringField()

        Email.drop_collection()

        email = Email(sender='me', to='you', subject='From Russia with Love', body='Hello!', content_type='text/plain')
        email.save()

        obj = Email.objects.exclude('content_type', 'body').only('to', 'body').all_fields().get()
        self.assertEqual(obj.sender, 'me')
        self.assertEqual(obj.to, 'you')
        self.assertEqual(obj.subject, 'From Russia with Love')
        self.assertEqual(obj.body, 'Hello!')
        self.assertEqual(obj.content_type, 'text/plain')

        Email.drop_collection()

    def test_slicing_fields(self):
        """Ensure that query slicing an array works.
        """
        class Numbers(Document):
            n = ListField(IntField())

        Numbers.drop_collection()

        numbers = Numbers(n=[0,1,2,3,4,5,-5,-4,-3,-2,-1])
        numbers.save()

        # first three
        numbers = Numbers.objects.fields(slice__n=3).get()
        self.assertEquals(numbers.n, [0, 1, 2])

        # last three
        numbers = Numbers.objects.fields(slice__n=-3).get()
        self.assertEquals(numbers.n, [-3, -2, -1])

        # skip 2, limit 3
        numbers = Numbers.objects.fields(slice__n=[2, 3]).get()
        self.assertEquals(numbers.n, [2, 3, 4])

        # skip to fifth from last, limit 4
        numbers = Numbers.objects.fields(slice__n=[-5, 4]).get()
        self.assertEquals(numbers.n, [-5, -4, -3, -2])

        # skip to fifth from last, limit 10
        numbers = Numbers.objects.fields(slice__n=[-5, 10]).get()
        self.assertEquals(numbers.n, [-5, -4, -3, -2, -1])

        # skip to fifth from last, limit 10 dict method
        numbers = Numbers.objects.fields(n={"$slice": [-5, 10]}).get()
        self.assertEquals(numbers.n, [-5, -4, -3, -2, -1])

    def test_slicing_nested_fields(self):
        """Ensure that query slicing an embedded array works.
        """

        class EmbeddedNumber(EmbeddedDocument):
            n = ListField(IntField())

        class Numbers(Document):
            embedded = EmbeddedDocumentField(EmbeddedNumber)

        Numbers.drop_collection()

        numbers = Numbers()
        numbers.embedded = EmbeddedNumber(n=[0,1,2,3,4,5,-5,-4,-3,-2,-1])
        numbers.save()

        # first three
        numbers = Numbers.objects.fields(slice__embedded__n=3).get()
        self.assertEquals(numbers.embedded.n, [0, 1, 2])

        # last three
        numbers = Numbers.objects.fields(slice__embedded__n=-3).get()
        self.assertEquals(numbers.embedded.n, [-3, -2, -1])

        # skip 2, limit 3
        numbers = Numbers.objects.fields(slice__embedded__n=[2, 3]).get()
        self.assertEquals(numbers.embedded.n, [2, 3, 4])

        # skip to fifth from last, limit 4
        numbers = Numbers.objects.fields(slice__embedded__n=[-5, 4]).get()
        self.assertEquals(numbers.embedded.n, [-5, -4, -3, -2])

        # skip to fifth from last, limit 10
        numbers = Numbers.objects.fields(slice__embedded__n=[-5, 10]).get()
        self.assertEquals(numbers.embedded.n, [-5, -4, -3, -2, -1])

        # skip to fifth from last, limit 10 dict method
        numbers = Numbers.objects.fields(embedded__n={"$slice": [-5, 10]}).get()
        self.assertEquals(numbers.embedded.n, [-5, -4, -3, -2, -1])

    def test_find_embedded(self):
        """Ensure that an embedded document is properly returned from a query.
        """
        class User(EmbeddedDocument):
            name = StringField()

        class BlogPost(Document):
            content = StringField()
            author = EmbeddedDocumentField(User)

        BlogPost.drop_collection()

        post = BlogPost(content='Had a good coffee today...')
        post.author = User(name='Test User')
        post.save()

        result = BlogPost.objects.first()
        self.assertTrue(isinstance(result.author, User))
        self.assertEqual(result.author.name, 'Test User')

        BlogPost.drop_collection()

    def test_find_dict_item(self):
        """Ensure that DictField items may be found.
        """
        class BlogPost(Document):
            info = DictField()

        BlogPost.drop_collection()

        post = BlogPost(info={'title': 'test'})
        post.save()

        post_obj = BlogPost.objects(info__title='test').first()
        self.assertEqual(post_obj.id, post.id)

        BlogPost.drop_collection()

    def test_q(self):
        """Ensure that Q objects may be used to query for documents.
        """
        class BlogPost(Document):
            title = StringField()
            publish_date = DateTimeField()
            published = BooleanField()

        BlogPost.drop_collection()

        post1 = BlogPost(title='Test 1', publish_date=datetime(2010, 1, 8), published=False)
        post1.save()

        post2 = BlogPost(title='Test 2', publish_date=datetime(2010, 1, 15), published=True)
        post2.save()

        post3 = BlogPost(title='Test 3', published=True)
        post3.save()

        post4 = BlogPost(title='Test 4', publish_date=datetime(2010, 1, 8))
        post4.save()

        post5 = BlogPost(title='Test 1', publish_date=datetime(2010, 1, 15))
        post5.save()

        post6 = BlogPost(title='Test 1', published=False)
        post6.save()

        # Check ObjectId lookup works
        obj = BlogPost.objects(id=post1.id).first()
        self.assertEqual(obj, post1)

        # Check Q object combination with one does not exist
        q = BlogPost.objects(Q(title='Test 5') | Q(published=True))
        posts = [post.id for post in q]

        published_posts = (post2, post3)
        self.assertTrue(all(obj.id in posts for obj in published_posts))

        q = BlogPost.objects(Q(title='Test 1') | Q(published=True))
        posts = [post.id for post in q]
        published_posts = (post1, post2, post3, post5, post6)
        self.assertTrue(all(obj.id in posts for obj in published_posts))


        # Check Q object combination
        date = datetime(2010, 1, 10)
        q = BlogPost.objects(Q(publish_date__lte=date) | Q(published=True))
        posts = [post.id for post in q]

        published_posts = (post1, post2, post3, post4)
        self.assertTrue(all(obj.id in posts for obj in published_posts))

        self.assertFalse(any(obj.id in posts for obj in [post5, post6]))

        BlogPost.drop_collection()

        # Check the 'in' operator
        self.Person(name='user1', age=20).save()
        self.Person(name='user2', age=20).save()
        self.Person(name='user3', age=30).save()
        self.Person(name='user4', age=40).save()

        self.assertEqual(len(self.Person.objects(Q(age__in=[20]))), 2)
        self.assertEqual(len(self.Person.objects(Q(age__in=[20, 30]))), 3)

    def test_q_regex(self):
        """Ensure that Q objects can be queried using regexes.
        """
        person = self.Person(name='Guido van Rossum')
        person.save()

        import re
        obj = self.Person.objects(Q(name=re.compile('^Gui'))).first()
        self.assertEqual(obj, person)
        obj = self.Person.objects(Q(name=re.compile('^gui'))).first()
        self.assertEqual(obj, None)

        obj = self.Person.objects(Q(name=re.compile('^gui', re.I))).first()
        self.assertEqual(obj, person)

        obj = self.Person.objects(Q(name__not=re.compile('^bob'))).first()
        self.assertEqual(obj, person)

        obj = self.Person.objects(Q(name__not=re.compile('^Gui'))).first()
        self.assertEqual(obj, None)

    def test_q_lists(self):
        """Ensure that Q objects query ListFields correctly.
        """
        class BlogPost(Document):
            tags = ListField(StringField())

        BlogPost.drop_collection()

        BlogPost(tags=['python', 'mongo']).save()
        BlogPost(tags=['python']).save()

        self.assertEqual(len(BlogPost.objects(Q(tags='mongo'))), 1)
        self.assertEqual(len(BlogPost.objects(Q(tags='python'))), 2)

        BlogPost.drop_collection()

    def test_exec_js_query(self):
        """Ensure that queries are properly formed for use in exec_js.
        """
        class BlogPost(Document):
            hits = IntField()
            published = BooleanField()

        BlogPost.drop_collection()

        post1 = BlogPost(hits=1, published=False)
        post1.save()

        post2 = BlogPost(hits=1, published=True)
        post2.save()

        post3 = BlogPost(hits=1, published=True)
        post3.save()

        js_func = """
            function(hitsField) {
                var count = 0;
                db[collection].find(query).forEach(function(doc) {
                    count += doc[hitsField];
                });
                return count;
            }
        """

        # Ensure that normal queries work
        c = BlogPost.objects(published=True).exec_js(js_func, 'hits')
        self.assertEqual(c, 2)

        c = BlogPost.objects(published=False).exec_js(js_func, 'hits')
        self.assertEqual(c, 1)

        # Ensure that Q object queries work
        c = BlogPost.objects(Q(published=True)).exec_js(js_func, 'hits')
        self.assertEqual(c, 2)

        c = BlogPost.objects(Q(published=False)).exec_js(js_func, 'hits')
        self.assertEqual(c, 1)

        BlogPost.drop_collection()

    def test_exec_js_field_sub(self):
        """Ensure that field substitutions occur properly in exec_js functions.
        """
        class Comment(EmbeddedDocument):
            content = StringField(db_field='body')

        class BlogPost(Document):
            name = StringField(db_field='doc-name')
            comments = ListField(EmbeddedDocumentField(Comment),
                                 db_field='cmnts')

        BlogPost.drop_collection()

        comments1 = [Comment(content='cool'), Comment(content='yay')]
        post1 = BlogPost(name='post1', comments=comments1)
        post1.save()

        comments2 = [Comment(content='nice stuff')]
        post2 = BlogPost(name='post2', comments=comments2)
        post2.save()

        code = """
        function getComments() {
            var comments = [];
            db[collection].find(query).forEach(function(doc) {
                var docComments = doc[~comments];
                for (var i = 0; i < docComments.length; i++) {
                    comments.push({
                        'document': doc[~name],
                        'comment': doc[~comments][i][~comments.content]
                    });
                }
            });
            return comments;
        }
        """

        sub_code = BlogPost.objects._sub_js_fields(code)
        code_chunks = ['doc["cmnts"];', 'doc["doc-name"],',
                       'doc["cmnts"][i]["body"]']
        for chunk in code_chunks:
            self.assertTrue(chunk in sub_code)

        results = BlogPost.objects.exec_js(code)
        expected_results = [
            {u'comment': u'cool', u'document': u'post1'},
            {u'comment': u'yay', u'document': u'post1'},
            {u'comment': u'nice stuff', u'document': u'post2'},
        ]
        self.assertEqual(results, expected_results)

        # Test template style
        code = "{{~comments.content}}"
        sub_code = BlogPost.objects._sub_js_fields(code)
        self.assertEquals("cmnts.body", sub_code)

        BlogPost.drop_collection()

    def test_delete(self):
        """Ensure that documents are properly deleted from the database.
        """
        self.Person(name="User A", age=20).save()
        self.Person(name="User B", age=30).save()
        self.Person(name="User C", age=40).save()

        self.assertEqual(len(self.Person.objects), 3)

        self.Person.objects(age__lt=30).delete()
        self.assertEqual(len(self.Person.objects), 2)

        self.Person.objects.delete()
        self.assertEqual(len(self.Person.objects), 0)

    def test_reverse_delete_rule_cascade(self):
        """Ensure cascading deletion of referring documents from the database.
        """
        class BlogPost(Document):
            content = StringField()
            author = ReferenceField(self.Person, reverse_delete_rule=CASCADE)
        BlogPost.drop_collection()

        me = self.Person(name='Test User')
        me.save()
        someoneelse = self.Person(name='Some-one Else')
        someoneelse.save()

        BlogPost(content='Watching TV', author=me).save()
        BlogPost(content='Chilling out', author=me).save()
        BlogPost(content='Pro Testing', author=someoneelse).save()

        self.assertEqual(3, BlogPost.objects.count())
        self.Person.objects(name='Test User').delete()
        self.assertEqual(1, BlogPost.objects.count())

    def test_reverse_delete_rule_nullify(self):
        """Ensure nullification of references to deleted documents.
        """
        class Category(Document):
            name = StringField()

        class BlogPost(Document):
            content = StringField()
            category = ReferenceField(Category, reverse_delete_rule=NULLIFY)

        BlogPost.drop_collection()
        Category.drop_collection()

        lameness = Category(name='Lameness')
        lameness.save()

        post = BlogPost(content='Watching TV', category=lameness)
        post.save()

        self.assertEqual(1, BlogPost.objects.count())
        self.assertEqual('Lameness', BlogPost.objects.first().category.name)
        Category.objects.delete()
        self.assertEqual(1, BlogPost.objects.count())
        self.assertEqual(None, BlogPost.objects.first().category)

    def test_reverse_delete_rule_deny(self):
        """Ensure deletion gets denied on documents that still have references
        to them.
        """
        class BlogPost(Document):
            content = StringField()
            author = ReferenceField(self.Person, reverse_delete_rule=DENY)

        BlogPost.drop_collection()
        self.Person.drop_collection()

        me = self.Person(name='Test User')
        me.save()

        post = BlogPost(content='Watching TV', author=me)
        post.save()

        self.assertRaises(OperationError, self.Person.objects.delete)

    def test_update(self):
        """Ensure that atomic updates work properly.
        """
        class BlogPost(Document):
            title = StringField()
            hits = IntField()
            tags = ListField(StringField())

        BlogPost.drop_collection()

        post = BlogPost(name="Test Post", hits=5, tags=['test'])
        post.save()

        BlogPost.objects.update(set__hits=10)
        post.reload()
        self.assertEqual(post.hits, 10)

        BlogPost.objects.update_one(inc__hits=1)
        post.reload()
        self.assertEqual(post.hits, 11)

        BlogPost.objects.update_one(dec__hits=1)
        post.reload()
        self.assertEqual(post.hits, 10)

        BlogPost.objects.update(push__tags='mongo')
        post.reload()
        self.assertTrue('mongo' in post.tags)

        BlogPost.objects.update_one(push_all__tags=['db', 'nosql'])
        post.reload()
        self.assertTrue('db' in post.tags and 'nosql' in post.tags)

        tags = post.tags[:-1]
        BlogPost.objects.update(pop__tags=1)
        post.reload()
        self.assertEqual(post.tags, tags)

        BlogPost.objects.update_one(add_to_set__tags='unique')
        BlogPost.objects.update_one(add_to_set__tags='unique')
        post.reload()
        self.assertEqual(post.tags.count('unique'), 1)

        self.assertNotEqual(post.hits, None)
        BlogPost.objects.update_one(unset__hits=1)
        post.reload()
        self.assertEqual(post.hits, None)

        BlogPost.drop_collection()

    def test_update_pull(self):
        """Ensure that the 'pull' update operation works correctly.
        """
        class BlogPost(Document):
            slug = StringField()
            tags = ListField(StringField())

        post = BlogPost(slug="test", tags=['code', 'mongodb', 'code'])
        post.save()

        BlogPost.objects(slug="test").update(pull__tags="code")
        post.reload()
        self.assertTrue('code' not in post.tags)
        self.assertEqual(len(post.tags), 1)

    def test_update_one_pop_generic_reference(self):

        class BlogTag(Document):
            name = StringField(required=True)

        class BlogPost(Document):
            slug = StringField()
            tags = ListField(ReferenceField(BlogTag), required=True)

        BlogPost.drop_collection()
        BlogTag.drop_collection()

        tag_1 = BlogTag(name='code')
        tag_1.save()
        tag_2 = BlogTag(name='mongodb')
        tag_2.save()

        post = BlogPost(slug="test", tags=[tag_1])
        post.save()

        post = BlogPost(slug="test-2", tags=[tag_1, tag_2])
        post.save()
        self.assertEqual(len(post.tags), 2)

        BlogPost.objects(slug="test-2").update_one(pop__tags=-1)

        post.reload()
        self.assertEqual(len(post.tags), 1)

        BlogPost.drop_collection()
        BlogTag.drop_collection()

    def test_editting_embedded_objects(self):

        class BlogTag(EmbeddedDocument):
            name = StringField(required=True)

        class BlogPost(Document):
            slug = StringField()
            tags = ListField(EmbeddedDocumentField(BlogTag), required=True)

        BlogPost.drop_collection()

        tag_1 = BlogTag(name='code')
        tag_2 = BlogTag(name='mongodb')

        post = BlogPost(slug="test", tags=[tag_1])
        post.save()

        post = BlogPost(slug="test-2", tags=[tag_1, tag_2])
        post.save()
        self.assertEqual(len(post.tags), 2)

        BlogPost.objects(slug="test-2").update_one(set__tags__0__name="python")
        post.reload()
        self.assertEquals(post.tags[0].name, 'python')

        BlogPost.objects(slug="test-2").update_one(pop__tags=-1)
        post.reload()
        self.assertEqual(len(post.tags), 1)

        BlogPost.drop_collection()

    def test_order_by(self):
        """Ensure that QuerySets may be ordered.
        """
        self.Person(name="User A", age=20).save()
        self.Person(name="User B", age=40).save()
        self.Person(name="User C", age=30).save()

        names = [p.name for p in self.Person.objects.order_by('-age')]
        self.assertEqual(names, ['User B', 'User C', 'User A'])

        names = [p.name for p in self.Person.objects.order_by('+age')]
        self.assertEqual(names, ['User A', 'User C', 'User B'])

        names = [p.name for p in self.Person.objects.order_by('age')]
        self.assertEqual(names, ['User A', 'User C', 'User B'])

        ages = [p.age for p in self.Person.objects.order_by('-name')]
        self.assertEqual(ages, [30, 40, 20])

    def test_confirm_order_by_reference_wont_work(self):
        """Ordering by reference is not possible.  Use map / reduce.. or
        denormalise"""

        class Author(Document):
            author = ReferenceField(self.Person)

        Author.drop_collection()

        person_a = self.Person(name="User A", age=20)
        person_a.save()
        person_b = self.Person(name="User B", age=40)
        person_b.save()
        person_c = self.Person(name="User C", age=30)
        person_c.save()

        Author(author=person_a).save()
        Author(author=person_b).save()
        Author(author=person_c).save()

        names = [a.author.name for a in Author.objects.order_by('-author__age')]
        self.assertEqual(names, ['User A', 'User B', 'User C'])

    def test_map_reduce(self):
        """Ensure map/reduce is both mapping and reducing.
        """
        class BlogPost(Document):
            title = StringField()
            tags = ListField(StringField(), db_field='post-tag-list')

        BlogPost.drop_collection()

        BlogPost(title="Post #1", tags=['music', 'film', 'print']).save()
        BlogPost(title="Post #2", tags=['music', 'film']).save()
        BlogPost(title="Post #3", tags=['film', 'photography']).save()

        map_f = """
            function() {
                this[~tags].forEach(function(tag) {
                    emit(tag, 1);
                });
            }
        """

        reduce_f = """
            function(key, values) {
                var total = 0;
                for(var i=0; i<values.length; i++) {
                    total += values[i];
                }
                return total;
            }
        """

        # run a map/reduce operation spanning all posts
        results = BlogPost.objects.map_reduce(map_f, reduce_f, "myresults")
        results = list(results)
        self.assertEqual(len(results), 4)

        music = filter(lambda r: r.key == "music", results)[0]
        self.assertEqual(music.value, 2)

        film = filter(lambda r: r.key == "film", results)[0]
        self.assertEqual(film.value, 3)

        BlogPost.drop_collection()

    def test_map_reduce_with_custom_object_ids(self):
        """Ensure that QuerySet.map_reduce works properly with custom
        primary keys.
        """

        class BlogPost(Document):
            title = StringField(primary_key=True)
            tags = ListField(StringField())

        post1 = BlogPost(title="Post #1", tags=["mongodb", "mongoengine"])
        post2 = BlogPost(title="Post #2", tags=["django", "mongodb"])
        post3 = BlogPost(title="Post #3", tags=["hitchcock films"])

        post1.save()
        post2.save()
        post3.save()

        self.assertEqual(BlogPost._fields['title'].db_field, '_id')
        self.assertEqual(BlogPost._meta['id_field'], 'title')

        map_f = """
            function() {
                emit(this._id, 1);
            }
        """

        # reduce to a list of tag ids and counts
        reduce_f = """
            function(key, values) {
                var total = 0;
                for(var i=0; i<values.length; i++) {
                    total += values[i];
                }
                return total;
            }
        """

        results = BlogPost.objects.map_reduce(map_f, reduce_f, "myresults")
        results = list(results)

        self.assertEqual(results[0].object, post1)
        self.assertEqual(results[1].object, post2)
        self.assertEqual(results[2].object, post3)

        BlogPost.drop_collection()

    def test_map_reduce_finalize(self):
        """Ensure that map, reduce, and finalize run and introduce "scope"
        by simulating "hotness" ranking with Reddit algorithm.
        """
        from time import mktime

        class Link(Document):
            title = StringField(db_field='bpTitle')
            up_votes = IntField()
            down_votes = IntField()
            submitted = DateTimeField(db_field='sTime')

        Link.drop_collection()

        now = datetime.utcnow()

        # Note: Test data taken from a custom Reddit homepage on
        # Fri, 12 Feb 2010 14:36:00 -0600. Link ordering should
        # reflect order of insertion below, but is not influenced
        # by insertion order.
        Link(title = "Google Buzz auto-followed a woman's abusive ex ...",
             up_votes = 1079,
             down_votes = 553,
             submitted = now-timedelta(hours=4)).save()
        Link(title = "We did it! Barbie is a computer engineer.",
             up_votes = 481,
             down_votes = 124,
             submitted = now-timedelta(hours=2)).save()
        Link(title = "This Is A Mosquito Getting Killed By A Laser",
             up_votes = 1446,
             down_votes = 530,
             submitted=now-timedelta(hours=13)).save()
        Link(title = "Arabic flashcards land physics student in jail.",
             up_votes = 215,
             down_votes = 105,
             submitted = now-timedelta(hours=6)).save()
        Link(title = "The Burger Lab: Presenting, the Flood Burger",
             up_votes = 48,
             down_votes = 17,
             submitted = now-timedelta(hours=5)).save()
        Link(title="How to see polarization with the naked eye",
             up_votes = 74,
             down_votes = 13,
             submitted = now-timedelta(hours=10)).save()

        map_f = """
            function() {
                emit(this[~id], {up_delta: this[~up_votes] - this[~down_votes],
                                sub_date: this[~submitted].getTime() / 1000})
            }
        """

        reduce_f = """
            function(key, values) {
                data = values[0];

                x = data.up_delta;

                // calculate time diff between reddit epoch and submission
                sec_since_epoch = data.sub_date - reddit_epoch;

                // calculate 'Y'
                if(x > 0) {
                    y = 1;
                } else if (x = 0) {
                    y = 0;
                } else {
                    y = -1;
                }

                // calculate 'Z', the maximal value
                if(Math.abs(x) >= 1) {
                    z = Math.abs(x);
                } else {
                    z = 1;
                }

                return {x: x, y: y, z: z, t_s: sec_since_epoch};
            }
        """

        finalize_f = """
            function(key, value) {
                // f(sec_since_epoch,y,z) =
                //                    log10(z) + ((y*sec_since_epoch) / 45000)
                z_10 = Math.log(value.z) / Math.log(10);
                weight = z_10 + ((value.y * value.t_s) / 45000);
                return weight;
            }
        """

        # provide the reddit epoch (used for ranking) as a variable available
        # to all phases of the map/reduce operation: map, reduce, and finalize.
        reddit_epoch = mktime(datetime(2005, 12, 8, 7, 46, 43).timetuple())
        scope = {'reddit_epoch': reddit_epoch}

        # run a map/reduce operation across all links. ordering is set
        # to "-value", which orders the "weight" value returned from
        # "finalize_f" in descending order.
        results = Link.objects.order_by("-value")
        results = results.map_reduce(map_f,
                                     reduce_f,
                                     "myresults",
                                     finalize_f=finalize_f,
                                     scope=scope)
        results = list(results)

        # assert troublesome Buzz article is ranked 1st
        self.assertTrue(results[0].object.title.startswith("Google Buzz"))

        # assert laser vision is ranked last
        self.assertTrue(results[-1].object.title.startswith("How to see"))

        Link.drop_collection()

    def test_item_frequencies(self):
        """Ensure that item frequencies are properly generated from lists.
        """
        class BlogPost(Document):
            hits = IntField()
            tags = ListField(StringField(), db_field='blogTags')

        BlogPost.drop_collection()

        BlogPost(hits=1, tags=['music', 'film', 'actors', 'watch']).save()
        BlogPost(hits=2, tags=['music', 'watch']).save()
        BlogPost(hits=2, tags=['music', 'actors']).save()

        def test_assertions(f):
            f = dict((key, int(val)) for key, val in f.items())
            self.assertEqual(set(['music', 'film', 'actors', 'watch']), set(f.keys()))
            self.assertEqual(f['music'], 3)
            self.assertEqual(f['actors'], 2)
            self.assertEqual(f['watch'], 2)
            self.assertEqual(f['film'], 1)

        exec_js = BlogPost.objects.item_frequencies('tags')
        map_reduce = BlogPost.objects.item_frequencies('tags', map_reduce=True)
        test_assertions(exec_js)
        test_assertions(map_reduce)

        # Ensure query is taken into account
        def test_assertions(f):
            f = dict((key, int(val)) for key, val in f.items())
            self.assertEqual(set(['music', 'actors', 'watch']), set(f.keys()))
            self.assertEqual(f['music'], 2)
            self.assertEqual(f['actors'], 1)
            self.assertEqual(f['watch'], 1)

        exec_js = BlogPost.objects(hits__gt=1).item_frequencies('tags')
        map_reduce = BlogPost.objects(hits__gt=1).item_frequencies('tags', map_reduce=True)
        test_assertions(exec_js)
        test_assertions(map_reduce)

        # Check that normalization works
        def test_assertions(f):
            self.assertAlmostEqual(f['music'], 3.0/8.0)
            self.assertAlmostEqual(f['actors'], 2.0/8.0)
            self.assertAlmostEqual(f['watch'], 2.0/8.0)
            self.assertAlmostEqual(f['film'], 1.0/8.0)

        exec_js = BlogPost.objects.item_frequencies('tags', normalize=True)
        map_reduce = BlogPost.objects.item_frequencies('tags', normalize=True, map_reduce=True)
        test_assertions(exec_js)
        test_assertions(map_reduce)

        # Check item_frequencies works for non-list fields
        def test_assertions(f):
            self.assertEqual(set(['1', '2']), set(f.keys()))
            self.assertEqual(f['1'], 1)
            self.assertEqual(f['2'], 2)

        exec_js = BlogPost.objects.item_frequencies('hits')
        map_reduce = BlogPost.objects.item_frequencies('hits', map_reduce=True)
        test_assertions(exec_js)
        test_assertions(map_reduce)

        BlogPost.drop_collection()

    def test_item_frequencies_on_embedded(self):
        """Ensure that item frequencies are properly generated from lists.
        """

        class Phone(EmbeddedDocument):
            number = StringField()

        class Person(Document):
            name = StringField()
            phone = EmbeddedDocumentField(Phone)

        Person.drop_collection()

        doc = Person(name="Guido")
        doc.phone = Phone(number='62-3331-1656')
        doc.save()

        doc = Person(name="Marr")
        doc.phone = Phone(number='62-3331-1656')
        doc.save()

        doc = Person(name="WP Junior")
        doc.phone = Phone(number='62-3332-1656')
        doc.save()


        def test_assertions(f):
            f = dict((key, int(val)) for key, val in f.items())
            self.assertEqual(set(['62-3331-1656', '62-3332-1656']), set(f.keys()))
            self.assertEqual(f['62-3331-1656'], 2)
            self.assertEqual(f['62-3332-1656'], 1)

        exec_js = Person.objects.item_frequencies('phone.number')
        map_reduce = Person.objects.item_frequencies('phone.number', map_reduce=True)
        test_assertions(exec_js)
        test_assertions(map_reduce)

        # Ensure query is taken into account
        def test_assertions(f):
            f = dict((key, int(val)) for key, val in f.items())
            self.assertEqual(set(['62-3331-1656']), set(f.keys()))
            self.assertEqual(f['62-3331-1656'], 2)

        exec_js = Person.objects(phone__number='62-3331-1656').item_frequencies('phone.number')
        map_reduce = Person.objects(phone__number='62-3331-1656').item_frequencies('phone.number', map_reduce=True)
        test_assertions(exec_js)
        test_assertions(map_reduce)

        # Check that normalization works
        def test_assertions(f):
            self.assertEqual(f['62-3331-1656'], 2.0/3.0)
            self.assertEqual(f['62-3332-1656'], 1.0/3.0)

        exec_js = Person.objects.item_frequencies('phone.number', normalize=True)
        map_reduce = Person.objects.item_frequencies('phone.number', normalize=True, map_reduce=True)
        test_assertions(exec_js)
        test_assertions(map_reduce)

    def test_item_frequencies_null_values(self):

        class Person(Document):
            name = StringField()
            city = StringField()

        Person.drop_collection()

        Person(name="Wilson Snr", city="CRB").save()
        Person(name="Wilson Jr").save()

        freq = Person.objects.item_frequencies('city')
        self.assertEquals(freq, {'CRB': 1.0, None: 1.0})
        freq = Person.objects.item_frequencies('city', normalize=True)
        self.assertEquals(freq, {'CRB': 0.5, None: 0.5})


        freq = Person.objects.item_frequencies('city', map_reduce=True)
        self.assertEquals(freq, {'CRB': 1.0, None: 1.0})
        freq = Person.objects.item_frequencies('city', normalize=True, map_reduce=True)
        self.assertEquals(freq, {'CRB': 0.5, None: 0.5})

    def test_average(self):
        """Ensure that field can be averaged correctly.
        """
        self.Person(name='person', age=0).save()
        self.assertEqual(int(self.Person.objects.average('age')), 0)

        ages = [23, 54, 12, 94, 27]
        for i, age in enumerate(ages):
            self.Person(name='test%s' % i, age=age).save()

        avg = float(sum(ages)) / (len(ages) + 1) # take into account the 0
        self.assertAlmostEqual(int(self.Person.objects.average('age')), avg)

        self.Person(name='ageless person').save()
        self.assertEqual(int(self.Person.objects.average('age')), avg)

    def test_sum(self):
        """Ensure that field can be summed over correctly.
        """
        ages = [23, 54, 12, 94, 27]
        for i, age in enumerate(ages):
            self.Person(name='test%s' % i, age=age).save()

        self.assertEqual(int(self.Person.objects.sum('age')), sum(ages))

        self.Person(name='ageless person').save()
        self.assertEqual(int(self.Person.objects.sum('age')), sum(ages))

    def test_distinct(self):
        """Ensure that the QuerySet.distinct method works.
        """
        self.Person(name='Mr Orange', age=20).save()
        self.Person(name='Mr White', age=20).save()
        self.Person(name='Mr Orange', age=30).save()
        self.Person(name='Mr Pink', age=30).save()
        self.assertEqual(set(self.Person.objects.distinct('name')),
                         set(['Mr Orange', 'Mr White', 'Mr Pink']))
        self.assertEqual(set(self.Person.objects.distinct('age')),
                         set([20, 30]))
        self.assertEqual(set(self.Person.objects(age=30).distinct('name')),
                         set(['Mr Orange', 'Mr Pink']))

    def test_custom_manager(self):
        """Ensure that custom QuerySetManager instances work as expected.
        """
        class BlogPost(Document):
            tags = ListField(StringField())
            deleted = BooleanField(default=False)
            date = DateTimeField(default=datetime.now)

            @queryset_manager
            def objects(doc_cls, queryset):
                return queryset(deleted=False)

            @queryset_manager
            def music_posts(doc_cls, queryset):
                return queryset(tags='music', deleted=False).order_by('-date')

        BlogPost.drop_collection()

        post1 = BlogPost(tags=['music', 'film'])
        post1.save()
        post2 = BlogPost(tags=['music'])
        post2.save()
        post3 = BlogPost(tags=['film', 'actors'])
        post3.save()
        post4 = BlogPost(tags=['film', 'actors'], deleted=True)
        post4.save()

        self.assertEqual([p.id for p in BlogPost.objects],
                         [post1.id, post2.id, post3.id])
        self.assertEqual([p.id for p in BlogPost.music_posts],
                         [post2.id, post1.id])

        BlogPost.drop_collection()

    def test_query_field_name(self):
        """Ensure that the correct field name is used when querying.
        """
        class Comment(EmbeddedDocument):
            content = StringField(db_field='commentContent')

        class BlogPost(Document):
            title = StringField(db_field='postTitle')
            comments = ListField(EmbeddedDocumentField(Comment),
                                 db_field='postComments')


        BlogPost.drop_collection()

        data = {'title': 'Post 1', 'comments': [Comment(content='test')]}
        post = BlogPost(**data)
        post.save()

        self.assertTrue('postTitle' in
                        BlogPost.objects(title=data['title'])._query)
        self.assertFalse('title' in
                         BlogPost.objects(title=data['title'])._query)
        self.assertEqual(len(BlogPost.objects(title=data['title'])), 1)

        self.assertTrue('_id' in BlogPost.objects(pk=post.id)._query)
        self.assertEqual(len(BlogPost.objects(pk=post.id)), 1)

        self.assertTrue('postComments.commentContent' in
                        BlogPost.objects(comments__content='test')._query)
        self.assertEqual(len(BlogPost.objects(comments__content='test')), 1)

        BlogPost.drop_collection()

    def test_query_pk_field_name(self):
        """Ensure that the correct "primary key" field name is used when querying
        """
        class BlogPost(Document):
            title = StringField(primary_key=True, db_field='postTitle')

        BlogPost.drop_collection()

        data = { 'title':'Post 1' }
        post = BlogPost(**data)
        post.save()

        self.assertTrue('_id' in BlogPost.objects(pk=data['title'])._query)
        self.assertTrue('_id' in BlogPost.objects(title=data['title'])._query)
        self.assertEqual(len(BlogPost.objects(pk=data['title'])), 1)

        BlogPost.drop_collection()

    def test_query_value_conversion(self):
        """Ensure that query values are properly converted when necessary.
        """
        class BlogPost(Document):
            author = ReferenceField(self.Person)

        BlogPost.drop_collection()

        person = self.Person(name='test', age=30)
        person.save()

        post = BlogPost(author=person)
        post.save()

        # Test that query may be performed by providing a document as a value
        # while using a ReferenceField's name - the document should be
        # converted to an DBRef, which is legal, unlike a Document object
        post_obj = BlogPost.objects(author=person).first()
        self.assertEqual(post.id, post_obj.id)

        # Test that lists of values work when using the 'in', 'nin' and 'all'
        post_obj = BlogPost.objects(author__in=[person]).first()
        self.assertEqual(post.id, post_obj.id)

        BlogPost.drop_collection()

    def test_update_value_conversion(self):
        """Ensure that values used in updates are converted before use.
        """
        class Group(Document):
            members = ListField(ReferenceField(self.Person))

        Group.drop_collection()

        user1 = self.Person(name='user1')
        user1.save()
        user2 = self.Person(name='user2')
        user2.save()

        group = Group()
        group.save()

        Group.objects(id=group.id).update(set__members=[user1, user2])
        group.reload()

        self.assertTrue(len(group.members) == 2)
        self.assertEqual(group.members[0].name, user1.name)
        self.assertEqual(group.members[1].name, user2.name)

        Group.drop_collection()

    def test_types_index(self):
        """Ensure that and index is used when '_types' is being used in a
        query.
        """
        class BlogPost(Document):
            date = DateTimeField()
            meta = {'indexes': ['-date']}

        # Indexes are lazy so use list() to perform query
        list(BlogPost.objects)
        info = BlogPost.objects._collection.index_information()
        info = [value['key'] for key, value in info.iteritems()]
        self.assertTrue([('_types', 1)] in info)
        self.assertTrue([('_types', 1), ('date', -1)] in info)

    def test_dont_index_types(self):
        """Ensure that index_types will, when disabled, prevent _types
        being added to all indices.
        """
        class BlogPost(Document):
            date = DateTimeField()
            meta = {'index_types': False,
                    'indexes': ['-date']}

        # Indexes are lazy so use list() to perform query
        list(BlogPost.objects)
        info = BlogPost.objects._collection.index_information()
        info = [value['key'] for key, value in info.iteritems()]
        self.assertTrue([('_types', 1)] not in info)
        self.assertTrue([('date', -1)] in info)

        BlogPost.drop_collection()

        class BlogPost(Document):
            title = StringField()
            meta = {'allow_inheritance': False}

        # _types is not used on objects where allow_inheritance is False
        list(BlogPost.objects)
        info = BlogPost.objects._collection.index_information()
        self.assertFalse([('_types', 1)] in info.values())

        BlogPost.drop_collection()

    def test_dict_with_custom_baseclass(self):
        """Ensure DictField working with custom base clases.
        """
        class Test(Document):
            testdict = DictField()

        Test.drop_collection()

        t = Test(testdict={'f': 'Value'})
        t.save()

        self.assertEqual(len(Test.objects(testdict__f__startswith='Val')), 1)
        self.assertEqual(len(Test.objects(testdict__f='Value')), 1)
        Test.drop_collection()

        class Test(Document):
            testdict = DictField(basecls=StringField)

        t = Test(testdict={'f': 'Value'})
        t.save()

        self.assertEqual(len(Test.objects(testdict__f='Value')), 1)
        self.assertEqual(len(Test.objects(testdict__f__startswith='Val')), 1)
        Test.drop_collection()

    def test_bulk(self):
        """Ensure bulk querying by object id returns a proper dict.
        """
        class BlogPost(Document):
            title = StringField()

        BlogPost.drop_collection()

        post_1 = BlogPost(title="Post #1")
        post_2 = BlogPost(title="Post #2")
        post_3 = BlogPost(title="Post #3")
        post_4 = BlogPost(title="Post #4")
        post_5 = BlogPost(title="Post #5")

        post_1.save()
        post_2.save()
        post_3.save()
        post_4.save()
        post_5.save()

        ids = [post_1.id, post_2.id, post_5.id]
        objects = BlogPost.objects.in_bulk(ids)

        self.assertEqual(len(objects), 3)

        self.assertTrue(post_1.id in objects)
        self.assertTrue(post_2.id in objects)
        self.assertTrue(post_5.id in objects)

        self.assertTrue(objects[post_1.id].title == post_1.title)
        self.assertTrue(objects[post_2.id].title == post_2.title)
        self.assertTrue(objects[post_5.id].title == post_5.title)

        BlogPost.drop_collection()

    def tearDown(self):
        self.Person.drop_collection()

    def test_geospatial_operators(self):
        """Ensure that geospatial queries are working.
        """
        class Event(Document):
            title = StringField()
            date = DateTimeField()
            location = GeoPointField()

            def __unicode__(self):
                return self.title

        Event.drop_collection()

        event1 = Event(title="Coltrane Motion @ Double Door",
                       date=datetime.now() - timedelta(days=1),
                       location=[41.909889, -87.677137])
        event2 = Event(title="Coltrane Motion @ Bottom of the Hill",
                       date=datetime.now() - timedelta(days=10),
                       location=[37.7749295, -122.4194155])
        event3 = Event(title="Coltrane Motion @ Empty Bottle",
                       date=datetime.now(),
                       location=[41.900474, -87.686638])

        event1.save()
        event2.save()
        event3.save()

        # find all events "near" pitchfork office, chicago.
        # note that "near" will show the san francisco event, too,
        # although it sorts to last.
        events = Event.objects(location__near=[41.9120459, -87.67892])
        self.assertEqual(events.count(), 3)
        self.assertEqual(list(events), [event1, event3, event2])

        # find events within 5 degrees of pitchfork office, chicago
        point_and_distance = [[41.9120459, -87.67892], 5]
        events = Event.objects(location__within_distance=point_and_distance)
        self.assertEqual(events.count(), 2)
        events = list(events)
        self.assertTrue(event2 not in events)
        self.assertTrue(event1 in events)
        self.assertTrue(event3 in events)

        # ensure ordering is respected by "near"
        events = Event.objects(location__near=[41.9120459, -87.67892])
        events = events.order_by("-date")
        self.assertEqual(events.count(), 3)
        self.assertEqual(list(events), [event3, event1, event2])

        # find events within 10 degrees of san francisco
        point_and_distance = [[37.7566023, -122.415579], 10]
        events = Event.objects(location__within_distance=point_and_distance)
        self.assertEqual(events.count(), 1)
        self.assertEqual(events[0], event2)

        # find events within 1 degree of greenpoint, broolyn, nyc, ny
        point_and_distance = [[40.7237134, -73.9509714], 1]
        events = Event.objects(location__within_distance=point_and_distance)
        self.assertEqual(events.count(), 0)

        # ensure ordering is respected by "within_distance"
        point_and_distance = [[41.9120459, -87.67892], 10]
        events = Event.objects(location__within_distance=point_and_distance)
        events = events.order_by("-date")
        self.assertEqual(events.count(), 2)
        self.assertEqual(events[0], event3)

        # check that within_box works
        box = [(35.0, -125.0), (40.0, -100.0)]
        events = Event.objects(location__within_box=box)
        self.assertEqual(events.count(), 1)
        self.assertEqual(events[0].id, event2.id)
<<<<<<< HEAD

=======
        
        # check that polygon works
        polygon = [
            (41.912114,-87.694445),
            (41.919395,-87.69084),
            (41.927186,-87.681742),
            (41.911731,-87.654276),
            (41.898061,-87.656164),
        ]
        events = Event.objects(location__within_polygon=polygon)
        self.assertEqual(events.count(), 1)
        self.assertEqual(events[0].id, event1.id)
        
        polygon2 = [
            (54.033586,-1.742249),
            (52.792797,-1.225891),
            (53.389881,-4.40094)
        ]
        events = Event.objects(location__within_polygon=polygon2)
        self.assertEqual(events.count(), 0)
            
>>>>>>> ca3b0049
        Event.drop_collection()

    def test_spherical_geospatial_operators(self):
        """Ensure that spherical geospatial queries are working
        """
        class Point(Document):
            location = GeoPointField()

        Point.drop_collection()

        # These points are one degree apart, which (according to Google Maps)
        # is about 110 km apart at this place on the Earth.
        north_point = Point(location=[-122, 38]) # Near Concord, CA
        south_point = Point(location=[-122, 37]) # Near Santa Cruz, CA
        north_point.save()
        south_point.save()

        earth_radius = 6378.009; # in km (needs to be a float for dividing by)

        # Finds both points because they are within 60 km of the reference
        # point equidistant between them.
        points = Point.objects(location__near_sphere=[-122, 37.5])
        self.assertEqual(points.count(), 2)

        # Same behavior for _within_spherical_distance
        points = Point.objects(
            location__within_spherical_distance=[[-122, 37.5], 60/earth_radius]
        );
        self.assertEqual(points.count(), 2)

        # Finds both points, but orders the north point first because it's
        # closer to the reference point to the north.
        points = Point.objects(location__near_sphere=[-122, 38.5])
        self.assertEqual(points.count(), 2)
        self.assertEqual(points[0].id, north_point.id)
        self.assertEqual(points[1].id, south_point.id)

        # Finds both points, but orders the south point first because it's
        # closer to the reference point to the south.
        points = Point.objects(location__near_sphere=[-122, 36.5])
        self.assertEqual(points.count(), 2)
        self.assertEqual(points[0].id, south_point.id)
        self.assertEqual(points[1].id, north_point.id)

        # Finds only one point because only the first point is within 60km of
        # the reference point to the south.
        points = Point.objects(
            location__within_spherical_distance=[[-122, 36.5], 60/earth_radius]
        );
        self.assertEqual(points.count(), 1)
        self.assertEqual(points[0].id, south_point.id)

        Point.drop_collection()

    def test_custom_querysets(self):
        """Ensure that custom QuerySet classes may be used.
        """
        class CustomQuerySet(QuerySet):
            def not_empty(self):
                return len(self) > 0

        class Post(Document):
            meta = {'queryset_class': CustomQuerySet}

        Post.drop_collection()

        self.assertTrue(isinstance(Post.objects, CustomQuerySet))
        self.assertFalse(Post.objects.not_empty())

        Post().save()
        self.assertTrue(Post.objects.not_empty())

        Post.drop_collection()

    def test_custom_querysets_set_manager_directly(self):
        """Ensure that custom QuerySet classes may be used.
        """

        class CustomQuerySet(QuerySet):
            def not_empty(self):
                return len(self) > 0

        class CustomQuerySetManager(QuerySetManager):
            queryset_class = CustomQuerySet

        class Post(Document):
            objects = CustomQuerySetManager()

        Post.drop_collection()

        self.assertTrue(isinstance(Post.objects, CustomQuerySet))
        self.assertFalse(Post.objects.not_empty())

        Post().save()
        self.assertTrue(Post.objects.not_empty())

        Post.drop_collection()

    def test_custom_querysets_managers_directly(self):
        """Ensure that custom QuerySet classes may be used.
        """

        class CustomQuerySetManager(QuerySetManager):

            @staticmethod
            def get_queryset(doc_cls, queryset):
                return queryset(is_published=True)

        class Post(Document):
            is_published = BooleanField(default=False)
            published = CustomQuerySetManager()

        Post.drop_collection()

        Post().save()
        Post(is_published=True).save()
        self.assertEquals(Post.objects.count(), 2)
        self.assertEquals(Post.published.count(), 1)

        Post.drop_collection()

    def test_custom_querysets_inherited(self):
        """Ensure that custom QuerySet classes may be used.
        """

        class CustomQuerySet(QuerySet):
            def not_empty(self):
                return len(self) > 0

        class Base(Document):
            meta = {'abstract': True, 'queryset_class': CustomQuerySet}

        class Post(Base):
            pass

        Post.drop_collection()
        self.assertTrue(isinstance(Post.objects, CustomQuerySet))
        self.assertFalse(Post.objects.not_empty())

        Post().save()
        self.assertTrue(Post.objects.not_empty())

        Post.drop_collection()

    def test_custom_querysets_inherited_direct(self):
        """Ensure that custom QuerySet classes may be used.
        """

        class CustomQuerySet(QuerySet):
            def not_empty(self):
                return len(self) > 0

        class CustomQuerySetManager(QuerySetManager):
            queryset_class = CustomQuerySet

        class Base(Document):
            meta = {'abstract': True}
            objects = CustomQuerySetManager()

        class Post(Base):
            pass

        Post.drop_collection()
        self.assertTrue(isinstance(Post.objects, CustomQuerySet))
        self.assertFalse(Post.objects.not_empty())

        Post().save()
        self.assertTrue(Post.objects.not_empty())

        Post.drop_collection()

    def test_call_after_limits_set(self):
        """Ensure that re-filtering after slicing works
        """
        class Post(Document):
            title = StringField()

        Post.drop_collection()

        post1 = Post(title="Post 1")
        post1.save()
        post2 = Post(title="Post 2")
        post2.save()

        posts = Post.objects.all()[0:1]
        self.assertEqual(len(list(posts())), 1)

        Post.drop_collection()

    def test_order_then_filter(self):
        """Ensure that ordering still works after filtering.
        """
        class Number(Document):
            n = IntField()

        Number.drop_collection()

        n2 = Number.objects.create(n=2)
        n1 = Number.objects.create(n=1)

        self.assertEqual(list(Number.objects), [n2, n1])
        self.assertEqual(list(Number.objects.order_by('n')), [n1, n2])
        self.assertEqual(list(Number.objects.order_by('n').filter()), [n1, n2])

        Number.drop_collection()

    def test_clone(self):
        """Ensure that cloning clones complex querysets
        """
        class Number(Document):
            n = IntField()

        Number.drop_collection()

        for i in xrange(1, 101):
            t = Number(n=i)
            t.save()

        test = Number.objects
        test2 = test.clone()
        self.assertFalse(test == test2)
        self.assertEqual(test.count(), test2.count())

        test = test.filter(n__gt=11)
        test2 = test.clone()
        self.assertFalse(test == test2)
        self.assertEqual(test.count(), test2.count())

        test = test.limit(10)
        test2 = test.clone()
        self.assertFalse(test == test2)
        self.assertEqual(test.count(), test2.count())

        Number.drop_collection()

    def test_unset_reference(self):
        class Comment(Document):
            text = StringField()

        class Post(Document):
            comment = ReferenceField(Comment)

        Comment.drop_collection()
        Post.drop_collection()

        comment = Comment.objects.create(text='test')
        post = Post.objects.create(comment=comment)

        self.assertEqual(post.comment, comment)
        Post.objects.update(unset__comment=1)
        post.reload()
        self.assertEqual(post.comment, None)

        Comment.drop_collection()
        Post.drop_collection()

    def test_order_works_with_custom_db_field_names(self):
        class Number(Document):
            n = IntField(db_field='number')

        Number.drop_collection()

        n2 = Number.objects.create(n=2)
        n1 = Number.objects.create(n=1)

        self.assertEqual(list(Number.objects), [n2,n1])
        self.assertEqual(list(Number.objects.order_by('n')), [n1,n2])

        Number.drop_collection()

    def test_order_works_with_primary(self):
        """Ensure that order_by and primary work.
        """
        class Number(Document):
            n = IntField(primary_key=True)

        Number.drop_collection()

        Number(n=1).save()
        Number(n=2).save()
        Number(n=3).save()

        numbers = [n.n for n in Number.objects.order_by('-n')]
        self.assertEquals([3, 2, 1], numbers)

        numbers = [n.n for n in Number.objects.order_by('+n')]
        self.assertEquals([1, 2, 3], numbers)
        Number.drop_collection()


    def test_ensure_index(self):
        """Ensure that manual creation of indexes works.
        """
        class Comment(Document):
            message = StringField()

        Comment.objects.ensure_index('message')

        info = Comment.objects._collection.index_information()
        info = [(value['key'],
                 value.get('unique', False),
                 value.get('sparse', False))
                for key, value in info.iteritems()]
        self.assertTrue(([('_types', 1), ('message', 1)], False, False) in info)


class QTest(unittest.TestCase):

    def setUp(self):
        connect(db='mongoenginetest')

    def test_empty_q(self):
        """Ensure that empty Q objects won't hurt.
        """
        q1 = Q()
        q2 = Q(age__gte=18)
        q3 = Q()
        q4 = Q(name='test')
        q5 = Q()

        class Person(Document):
            name = StringField()
            age = IntField()

        query = {'$or': [{'age': {'$gte': 18}}, {'name': 'test'}]}
        self.assertEqual((q1 | q2 | q3 | q4 | q5).to_query(Person), query)

        query = {'age': {'$gte': 18}, 'name': 'test'}
        self.assertEqual((q1 & q2 & q3 & q4 & q5).to_query(Person), query)

    def test_q_with_dbref(self):
        """Ensure Q objects handle DBRefs correctly"""
        connect(db='mongoenginetest')

        class User(Document):
            pass

        class Post(Document):
            created_user = ReferenceField(User)

        user = User.objects.create()
        Post.objects.create(created_user=user)

        self.assertEqual(Post.objects.filter(created_user=user).count(), 1)
        self.assertEqual(Post.objects.filter(Q(created_user=user)).count(), 1)

    def test_and_combination(self):
        """Ensure that Q-objects correctly AND together.
        """
        class TestDoc(Document):
            x = IntField()
            y = StringField()

        # Check than an error is raised when conflicting queries are anded
        def invalid_combination():
            query = Q(x__lt=7) & Q(x__lt=3)
            query.to_query(TestDoc)
        self.assertRaises(InvalidQueryError, invalid_combination)

        # Check normal cases work without an error
        query = Q(x__lt=7) & Q(x__gt=3)

        q1 = Q(x__lt=7)
        q2 = Q(x__gt=3)
        query = (q1 & q2).to_query(TestDoc)
        self.assertEqual(query, {'x': {'$lt': 7, '$gt': 3}})

        # More complex nested example
        query = Q(x__lt=100) & Q(y__ne='NotMyString')
        query &= Q(y__in=['a', 'b', 'c']) & Q(x__gt=-100)
        mongo_query = {
            'x': {'$lt': 100, '$gt': -100},
            'y': {'$ne': 'NotMyString', '$in': ['a', 'b', 'c']},
        }
        self.assertEqual(query.to_query(TestDoc), mongo_query)

    def test_or_combination(self):
        """Ensure that Q-objects correctly OR together.
        """
        class TestDoc(Document):
            x = IntField()

        q1 = Q(x__lt=3)
        q2 = Q(x__gt=7)
        query = (q1 | q2).to_query(TestDoc)
        self.assertEqual(query, {
            '$or': [
                {'x': {'$lt': 3}},
                {'x': {'$gt': 7}},
            ]
        })

    def test_and_or_combination(self):
        """Ensure that Q-objects handle ANDing ORed components.
        """
        class TestDoc(Document):
            x = IntField()
            y = BooleanField()

        query = (Q(x__gt=0) | Q(x__exists=False))
        query &= Q(x__lt=100)
        self.assertEqual(query.to_query(TestDoc), {
            '$or': [
                {'x': {'$lt': 100, '$gt': 0}},
                {'x': {'$lt': 100, '$exists': False}},
            ]
        })

        q1 = (Q(x__gt=0) | Q(x__exists=False))
        q2 = (Q(x__lt=100) | Q(y=True))
        query = (q1 & q2).to_query(TestDoc)

        self.assertEqual(['$or'], query.keys())
        conditions = [
            {'x': {'$lt': 100, '$gt': 0}},
            {'x': {'$lt': 100, '$exists': False}},
            {'x': {'$gt': 0}, 'y': True},
            {'x': {'$exists': False}, 'y': True},
        ]
        self.assertEqual(len(conditions), len(query['$or']))
        for condition in conditions:
            self.assertTrue(condition in query['$or'])

    def test_or_and_or_combination(self):
        """Ensure that Q-objects handle ORing ANDed ORed components. :)
        """
        class TestDoc(Document):
            x = IntField()
            y = BooleanField()

        q1 = (Q(x__gt=0) & (Q(y=True) | Q(y__exists=False)))
        q2 = (Q(x__lt=100) & (Q(y=False) | Q(y__exists=False)))
        query = (q1 | q2).to_query(TestDoc)

        self.assertEqual(['$or'], query.keys())
        conditions = [
            {'x': {'$gt': 0}, 'y': True},
            {'x': {'$gt': 0}, 'y': {'$exists': False}},
            {'x': {'$lt': 100}, 'y':False},
            {'x': {'$lt': 100}, 'y': {'$exists': False}},
        ]
        self.assertEqual(len(conditions), len(query['$or']))
        for condition in conditions:
            self.assertTrue(condition in query['$or'])


    def test_q_clone(self):

        class TestDoc(Document):
            x = IntField()

        TestDoc.drop_collection()
        for i in xrange(1, 101):
            t = TestDoc(x=i)
            t.save()

        # Check normal cases work without an error
        test = TestDoc.objects(Q(x__lt=7) & Q(x__gt=3))

        self.assertEqual(test.count(), 3)

        test2 = test.clone()
        self.assertEqual(test2.count(), 3)
        self.assertFalse(test2 == test)

        test2.filter(x=6)
        self.assertEqual(test2.count(), 1)
        self.assertEqual(test.count(), 3)

class QueryFieldListTest(unittest.TestCase):
    def test_empty(self):
        q = QueryFieldList()
        self.assertFalse(q)

        q = QueryFieldList(always_include=['_cls'])
        self.assertFalse(q)

    def test_include_include(self):
        q = QueryFieldList()
        q += QueryFieldList(fields=['a', 'b'], value=QueryFieldList.ONLY)
        self.assertEqual(q.as_dict(), {'a': True, 'b': True})
        q += QueryFieldList(fields=['b', 'c'], value=QueryFieldList.ONLY)
        self.assertEqual(q.as_dict(), {'b': True})

    def test_include_exclude(self):
        q = QueryFieldList()
        q += QueryFieldList(fields=['a', 'b'], value=QueryFieldList.ONLY)
        self.assertEqual(q.as_dict(), {'a': True, 'b': True})
        q += QueryFieldList(fields=['b', 'c'], value=QueryFieldList.EXCLUDE)
        self.assertEqual(q.as_dict(), {'a': True})

    def test_exclude_exclude(self):
        q = QueryFieldList()
        q += QueryFieldList(fields=['a', 'b'], value=QueryFieldList.EXCLUDE)
        self.assertEqual(q.as_dict(), {'a': False, 'b': False})
        q += QueryFieldList(fields=['b', 'c'], value=QueryFieldList.EXCLUDE)
        self.assertEqual(q.as_dict(), {'a': False, 'b': False, 'c': False})

    def test_exclude_include(self):
        q = QueryFieldList()
        q += QueryFieldList(fields=['a', 'b'], value=QueryFieldList.EXCLUDE)
        self.assertEqual(q.as_dict(), {'a': False, 'b': False})
        q += QueryFieldList(fields=['b', 'c'], value=QueryFieldList.ONLY)
        self.assertEqual(q.as_dict(), {'c': True})

    def test_always_include(self):
        q = QueryFieldList(always_include=['x', 'y'])
        q += QueryFieldList(fields=['a', 'b', 'x'], value=QueryFieldList.EXCLUDE)
        q += QueryFieldList(fields=['b', 'c'], value=QueryFieldList.ONLY)
        self.assertEqual(q.as_dict(), {'x': True, 'y': True, 'c': True})

    def test_reset(self):
        q = QueryFieldList(always_include=['x', 'y'])
        q += QueryFieldList(fields=['a', 'b', 'x'], value=QueryFieldList.EXCLUDE)
        q += QueryFieldList(fields=['b', 'c'], value=QueryFieldList.ONLY)
        self.assertEqual(q.as_dict(), {'x': True, 'y': True, 'c': True})
        q.reset()
        self.assertFalse(q)
        q += QueryFieldList(fields=['b', 'c'], value=QueryFieldList.ONLY)
        self.assertEqual(q.as_dict(), {'x': True, 'y': True, 'b': True, 'c': True})

    def test_using_a_slice(self):
        q = QueryFieldList()
        q += QueryFieldList(fields=['a'], value={"$slice": 5})
        self.assertEqual(q.as_dict(), {'a': {"$slice": 5}})


if __name__ == '__main__':
    unittest.main()<|MERGE_RESOLUTION|>--- conflicted
+++ resolved
@@ -2196,9 +2196,6 @@
         events = Event.objects(location__within_box=box)
         self.assertEqual(events.count(), 1)
         self.assertEqual(events[0].id, event2.id)
-<<<<<<< HEAD
-
-=======
         
         # check that polygon works
         polygon = [
@@ -2220,7 +2217,6 @@
         events = Event.objects(location__within_polygon=polygon2)
         self.assertEqual(events.count(), 0)
             
->>>>>>> ca3b0049
         Event.drop_collection()
 
     def test_spherical_geospatial_operators(self):
